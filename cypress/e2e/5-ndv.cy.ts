--- conflicted
+++ resolved
@@ -1,11 +1,7 @@
 import { v4 as uuid } from 'uuid';
-<<<<<<< HEAD
-import { getPopper, getVisiblePopper, getVisibleSelect } from '../utils';
-import { META_KEY, MANUAL_TRIGGER_NODE_DISPLAY_NAME } from '../constants';
-=======
+import { getVisibleSelect } from '../utils';
+import { MANUAL_TRIGGER_NODE_DISPLAY_NAME } from '../constants';
 import { NDV, WorkflowPage } from '../pages';
-import { getVisibleSelect } from '../utils';
->>>>>>> 7cc7f226
 
 const workflowPage = new WorkflowPage();
 const ndv = new NDV();
@@ -373,7 +369,6 @@
 		cy.get('@fetchParameterOptions').should('have.been.calledOnce');
 	});
 
-<<<<<<< HEAD
 	describe('floating nodes', () => {
 		function getFloatingNodeByPosition(position: 'inputMain' | 'outputMain' | 'outputSub'| 'inputSub') {
 			return cy.get(`[data-node-placement=${position}]`);
@@ -477,7 +472,6 @@
 			workflowPage.getters.selectedNodes().first().should('contain', MANUAL_TRIGGER_NODE_DISPLAY_NAME);
 		});
 	})
-=======
 	it('should show node name and version in settings', () => {
 		cy.createFixtureWorkflow('Test_workflow_ndv_version.json', `NDV test version ${uuid()}`);
 
@@ -496,5 +490,4 @@
 		ndv.getters.nodeVersion().should('have.text', 'Function node version 1 (Deprecated)');
 		ndv.actions.close();
 	});
->>>>>>> 7cc7f226
 });