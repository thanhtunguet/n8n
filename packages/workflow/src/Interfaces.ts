--- conflicted
+++ resolved
@@ -329,11 +329,8 @@
 	test?: ICredentialTestRequest;
 	genericAuth?: boolean;
 	httpRequestNode?: ICredentialHttpRequestNode;
-<<<<<<< HEAD
+	supportedNodes?: string[];
 	schema?: TCredentialSchema;
-=======
-	supportedNodes?: string[];
->>>>>>> 08a27b31
 }
 
 export interface ICredentialTypes {
