import {
	HTTP_REQUEST_NODE_TYPE,
	MODAL_CONFIRM,
	PLACEHOLDER_EMPTY_WORKFLOW_ID,
	PLACEHOLDER_FILLED_AT_EXECUTION_TIME,
	VIEWS,
} from '@/constants';

import type {
	IConnections,
	IDataObject,
	IExecuteData,
	INode,
	INodeConnection,
	INodeCredentials,
	INodeExecutionData,
	INodeParameters,
	INodeProperties,
	INodeTypes,
	IRunExecutionData,
	IWebhookDescription,
	IWorkflowDataProxyAdditionalKeys,
	IWorkflowSettings,
	NodeParameterValue,
	Workflow,
} from 'n8n-workflow';
<<<<<<< HEAD
import { NodeConnectionTypes, NodeHelpers } from 'n8n-workflow';
=======
import {
	NodeConnectionTypes,
	ExpressionEvaluatorProxy,
	NodeHelpers,
	WEBHOOK_NODE_TYPE,
} from 'n8n-workflow';
>>>>>>> a149b04a

import type {
	ICredentialsResponse,
	INodeTypesMaxCount,
	INodeUi,
	ITag,
	IUpdateInformation,
	IWorkflowData,
	IWorkflowDataCreate,
	IWorkflowDataUpdate,
	IWorkflowDb,
	TargetItem,
	WorkflowTitleStatus,
	XYPosition,
} from '@/Interface';

import { useMessage } from '@/composables/useMessage';
import { useToast } from '@/composables/useToast';
import { useNodeHelpers } from '@/composables/useNodeHelpers';

import { get } from 'lodash-es';

import { useEnvironmentsStore } from '@/stores/environments.ee.store';
import { useRootStore } from '@/stores/root.store';
import { useNDVStore } from '@/stores/ndv.store';
import { useNodeTypesStore } from '@/stores/nodeTypes.store';
import { useTemplatesStore } from '@/stores/templates.store';
import { useUIStore } from '@/stores/ui.store';
import { useWorkflowsStore } from '@/stores/workflows.store';
import { getSourceItems } from '@/utils/pairedItemUtils';
import { getCredentialTypeName, isCredentialOnlyNodeType } from '@/utils/credentialOnlyNodes';
import { useDocumentTitle } from '@/composables/useDocumentTitle';
import { useExternalHooks } from '@/composables/useExternalHooks';
import { useCanvasStore } from '@/stores/canvas.store';
import { useSourceControlStore } from '@/stores/sourceControl.store';
import { tryToParseNumber } from '@/utils/typesUtils';
import { useI18n } from '@/composables/useI18n';
import type { useRouter } from 'vue-router';
import { useTelemetry } from '@/composables/useTelemetry';
import { useProjectsStore } from '@/stores/projects.store';
import { useTagsStore } from '@/stores/tags.store';
import { useWorkflowsEEStore } from '@/stores/workflows.ee.store';
import { findWebhook } from '../api/webhooks';

export type ResolveParameterOptions = {
	targetItem?: TargetItem;
	inputNodeName?: string;
	inputRunIndex?: number;
	inputBranchIndex?: number;
	additionalKeys?: IWorkflowDataProxyAdditionalKeys;
	isForCredential?: boolean;
	contextNodeName?: string;
};

export function resolveParameter<T = IDataObject>(
	parameter: NodeParameterValue | INodeParameters | NodeParameterValue[] | INodeParameters[],
	opts: ResolveParameterOptions = {},
): T | null {
	let itemIndex = opts?.targetItem?.itemIndex || 0;

	const workflow = getCurrentWorkflow();

	const additionalKeys: IWorkflowDataProxyAdditionalKeys = {
		$execution: {
			id: PLACEHOLDER_FILLED_AT_EXECUTION_TIME,
			mode: 'test',
			resumeUrl: PLACEHOLDER_FILLED_AT_EXECUTION_TIME,
			resumeFormUrl: PLACEHOLDER_FILLED_AT_EXECUTION_TIME,
		},
		$vars: useEnvironmentsStore().variablesAsObject,

		// deprecated
		$executionId: PLACEHOLDER_FILLED_AT_EXECUTION_TIME,
		$resumeWebhookUrl: PLACEHOLDER_FILLED_AT_EXECUTION_TIME,

		...opts.additionalKeys,
	};

	if (opts.isForCredential) {
		// node-less expression resolution
		return workflow.expression.getParameterValue(
			parameter,
			null,
			0,
			itemIndex,
			'',
			[],
			'manual',
			additionalKeys,
			undefined,
			false,
			undefined,
			'',
		) as T;
	}

	const inputName = NodeConnectionTypes.Main;

	const activeNode =
		useNDVStore().activeNode ?? useWorkflowsStore().getNodeByName(opts.contextNodeName || '');
	let contextNode = activeNode;

	if (activeNode) {
		contextNode = workflow.getParentMainInputNode(activeNode);
	}

	const workflowRunData = useWorkflowsStore().getWorkflowRunData;
	let parentNode = workflow.getParentNodes(contextNode!.name, inputName, 1);
	const executionData = useWorkflowsStore().getWorkflowExecution;

	let runIndexParent = opts?.inputRunIndex ?? 0;
	const nodeConnection = workflow.getNodeConnectionIndexes(contextNode!.name, parentNode[0]);
	if (opts.targetItem && opts?.targetItem?.nodeName === contextNode!.name && executionData) {
		const sourceItems = getSourceItems(executionData, opts.targetItem);
		if (!sourceItems.length) {
			return null;
		}
		parentNode = [sourceItems[0].nodeName];
		runIndexParent = sourceItems[0].runIndex;
		itemIndex = sourceItems[0].itemIndex;
		if (nodeConnection) {
			nodeConnection.sourceIndex = sourceItems[0].outputIndex;
		}
	} else {
		parentNode = opts.inputNodeName ? [opts.inputNodeName] : parentNode;
		if (nodeConnection) {
			nodeConnection.sourceIndex = opts.inputBranchIndex ?? nodeConnection.sourceIndex;
		}

		if (opts?.inputRunIndex === undefined && workflowRunData !== null && parentNode.length) {
			const firstParentWithWorkflowRunData = parentNode.find(
				(parentNodeName) => workflowRunData[parentNodeName],
			);
			if (firstParentWithWorkflowRunData) {
				runIndexParent = workflowRunData[firstParentWithWorkflowRunData].length - 1;
			}
		}
	}

	let _connectionInputData = connectionInputData(
		parentNode,
		contextNode!.name,
		inputName,
		runIndexParent,
		nodeConnection,
	);

	if (_connectionInputData === null && contextNode && activeNode?.name !== contextNode.name) {
		// For Sub-Nodes connected to Trigger-Nodes use the data of the root-node
		// (Gets for example used by the Memory connected to the Chat-Trigger-Node)
		const _executeData = executeData([contextNode.name], contextNode.name, inputName, 0);
		_connectionInputData = get(_executeData, ['data', inputName, 0], null);
	}

	let runExecutionData: IRunExecutionData;
	if (!executionData?.data) {
		runExecutionData = {
			resultData: {
				runData: {},
			},
		};
	} else {
		runExecutionData = executionData.data;
	}

	if (_connectionInputData === null) {
		_connectionInputData = [];
	}

	if (activeNode?.type === HTTP_REQUEST_NODE_TYPE) {
		const EMPTY_RESPONSE = { statusCode: 200, headers: {}, body: {} };
		const EMPTY_REQUEST = { headers: {}, body: {}, qs: {} };
		// Add $request,$response,$pageCount for HTTP Request-Nodes as it is used
		// in pagination expressions
		additionalKeys.$pageCount = 0;
		additionalKeys.$response = get(
			executionData,
			['data', 'executionData', 'contextData', `node:${activeNode.name}`, 'response'],
			EMPTY_RESPONSE,
		);
		additionalKeys.$request = EMPTY_REQUEST;
	}

	let runIndexCurrent = opts?.targetItem?.runIndex ?? 0;
	if (
		opts?.targetItem === undefined &&
		workflowRunData !== null &&
		workflowRunData[contextNode!.name]
	) {
		runIndexCurrent = workflowRunData[contextNode!.name].length - 1;
	}
	let _executeData = executeData(parentNode, contextNode!.name, inputName, runIndexCurrent);

	if (!_executeData.source) {
		// fallback to parent's run index for multi-output case
		_executeData = executeData(parentNode, contextNode!.name, inputName, runIndexParent);
	}

	return workflow.expression.getParameterValue(
		parameter,
		runExecutionData,
		runIndexCurrent,
		itemIndex,
		activeNode!.name,
		_connectionInputData,
		'manual',
		additionalKeys,
		_executeData,
		false,
		{},
		contextNode!.name,
	) as T;
}

export function resolveRequiredParameters(
	currentParameter: INodeProperties,
	parameters: INodeParameters,
	opts: {
		targetItem?: TargetItem;
		inputNodeName?: string;
		inputRunIndex?: number;
		inputBranchIndex?: number;
	} = {},
): IDataObject | null {
	const loadOptionsDependsOn = new Set(currentParameter?.typeOptions?.loadOptionsDependsOn ?? []);

	const resolvedParameters = Object.fromEntries(
		Object.entries(parameters).map(([name, parameter]): [string, IDataObject | null] => {
			const required = loadOptionsDependsOn.has(name);

			if (required) {
				return [name, resolveParameter(parameter as NodeParameterValue, opts)];
			} else {
				try {
					return [name, resolveParameter(parameter as NodeParameterValue, opts)];
				} catch (error) {
					// ignore any expressions errors for non required parameters
					return [name, null];
				}
			}
		}),
	);

	return resolvedParameters;
}

function getCurrentWorkflow(copyData?: boolean): Workflow {
	return useWorkflowsStore().getCurrentWorkflow(copyData);
}

function getConnectedNodes(
	direction: 'upstream' | 'downstream',
	workflow: Workflow,
	nodeName: string,
): string[] {
	let checkNodes: string[];
	if (direction === 'downstream') {
		checkNodes = workflow.getChildNodes(nodeName);
	} else if (direction === 'upstream') {
		checkNodes = workflow.getParentNodes(nodeName);
	} else {
		throw new Error(`The direction "${direction}" is not supported!`);
	}

	// Find also all nodes which are connected to the child nodes via a non-main input
	let connectedNodes: string[] = [];
	checkNodes.forEach((checkNode) => {
		connectedNodes = [
			...connectedNodes,
			checkNode,
			...workflow.getParentNodes(checkNode, 'ALL_NON_MAIN'),
		];
	});

	// Remove duplicates
	return [...new Set(connectedNodes)];
}

// Returns a workflow instance.
function getWorkflow(nodes: INodeUi[], connections: IConnections, copyData?: boolean): Workflow {
	return useWorkflowsStore().getWorkflow(nodes, connections, copyData);
}

function getNodeTypes(): INodeTypes {
	return useWorkflowsStore().getNodeTypes();
}

// Returns connectionInputData to be able to execute an expression.
function connectionInputData(
	parentNode: string[],
	currentNode: string,
	inputName: string,
	runIndex: number,
	nodeConnection: INodeConnection = { sourceIndex: 0, destinationIndex: 0 },
): INodeExecutionData[] | null {
	let connectionInputData: INodeExecutionData[] | null = null;
	const _executeData = executeData(parentNode, currentNode, inputName, runIndex);
	if (parentNode.length) {
		if (
			!Object.keys(_executeData.data).length ||
			_executeData.data[inputName].length <= nodeConnection.sourceIndex
		) {
			connectionInputData = [];
		} else {
			connectionInputData = _executeData.data[inputName][nodeConnection.sourceIndex];

			if (connectionInputData !== null) {
				// Update the pairedItem information on items
				connectionInputData = connectionInputData.map((item, itemIndex) => {
					return {
						...item,
						pairedItem: {
							item: itemIndex,
							input: nodeConnection.destinationIndex,
						},
					};
				});
			}
		}
	}

	return connectionInputData;
}

export function executeData(
	parentNodes: string[],
	currentNode: string,
	inputName: string,
	runIndex: number,
): IExecuteData {
	const executeData = {
		node: {},
		data: {},
		source: null,
	} as IExecuteData;

	const workflowsStore = useWorkflowsStore();

	// Find the parent node which has data
	for (const parentNodeName of parentNodes) {
		if (workflowsStore.shouldReplaceInputDataWithPinData) {
			const parentPinData = workflowsStore.pinnedWorkflowData![parentNodeName];

			// populate `executeData` from `pinData`

			if (parentPinData) {
				executeData.data = { main: [parentPinData] };
				executeData.source = { main: [{ previousNode: parentNodeName }] };

				return executeData;
			}
		}

		// populate `executeData` from `runData`
		const workflowRunData = workflowsStore.getWorkflowRunData;
		if (workflowRunData === null) {
			return executeData;
		}

		if (
			!workflowRunData[parentNodeName] ||
			workflowRunData[parentNodeName].length <= runIndex ||
			!workflowRunData[parentNodeName][runIndex] ||
			!workflowRunData[parentNodeName][runIndex].hasOwnProperty('data') ||
			workflowRunData[parentNodeName][runIndex].data === undefined ||
			!workflowRunData[parentNodeName][runIndex].data.hasOwnProperty(inputName)
		) {
			executeData.data = {};
		} else {
			executeData.data = workflowRunData[parentNodeName][runIndex].data!;
			if (workflowRunData[currentNode] && workflowRunData[currentNode][runIndex]) {
				executeData.source = {
					[inputName]: workflowRunData[currentNode][runIndex].source,
				};
			} else {
				const workflow = getCurrentWorkflow();

				let previousNodeOutput: number | undefined;
				// As the node can be connected through either of the outputs find the correct one
				// and set it to make pairedItem work on not executed nodes
				if (workflow.connectionsByDestinationNode[currentNode]?.main) {
					mainConnections: for (const mainConnections of workflow.connectionsByDestinationNode[
						currentNode
					].main) {
						for (const connection of mainConnections ?? []) {
							if (
								connection.type === NodeConnectionTypes.Main &&
								connection.node === parentNodeName
							) {
								previousNodeOutput = connection.index;
								break mainConnections;
							}
						}
					}
				}

				// The current node did not get executed in UI yet so build data manually
				executeData.source = {
					[inputName]: [
						{
							previousNode: parentNodeName,
							previousNodeOutput,
						},
					],
				};
			}
			return executeData;
		}
	}

	return executeData;
}

export function useWorkflowHelpers(options: { router: ReturnType<typeof useRouter> }) {
	const router = options.router;
	const nodeTypesStore = useNodeTypesStore();
	const rootStore = useRootStore();
	const templatesStore = useTemplatesStore();
	const workflowsStore = useWorkflowsStore();
	const workflowsEEStore = useWorkflowsEEStore();
	const uiStore = useUIStore();
	const nodeHelpers = useNodeHelpers();
	const projectsStore = useProjectsStore();
	const tagsStore = useTagsStore();

	const toast = useToast();
	const message = useMessage();
	const i18n = useI18n();
	const telemetry = useTelemetry();
	const documentTitle = useDocumentTitle();

	const setDocumentTitle = (workflowName: string, status: WorkflowTitleStatus) => {
		let icon = '⚠️';
		if (status === 'EXECUTING') {
			icon = '🔄';
		} else if (status === 'IDLE') {
			icon = '▶️';
		}
		documentTitle.set(`${icon} ${workflowName}`);
	};

	function getNodeTypesMaxCount() {
		const nodes = workflowsStore.allNodes;

		const returnData: INodeTypesMaxCount = {};

		const nodeTypes = nodeTypesStore.allNodeTypes;
		for (const nodeType of nodeTypes) {
			if (nodeType.maxNodes !== undefined) {
				returnData[nodeType.name] = {
					exist: 0,
					max: nodeType.maxNodes,
					nodeNames: [],
				};
			}
		}

		for (const node of nodes) {
			if (returnData[node.type] !== undefined) {
				returnData[node.type].exist += 1;
				returnData[node.type].nodeNames.push(node.name);
			}
		}

		return returnData;
	}

	function getNodeTypeCount(nodeType: string) {
		const nodes = workflowsStore.allNodes;

		let count = 0;

		for (const node of nodes) {
			if (node.type === nodeType) {
				count++;
			}
		}

		return count;
	}

	async function getWorkflowDataToSave() {
		const workflowNodes = workflowsStore.allNodes;
		const workflowConnections = workflowsStore.allConnections;

		let nodeData;

		const nodes: INode[] = [];
		for (let nodeIndex = 0; nodeIndex < workflowNodes.length; nodeIndex++) {
			nodeData = getNodeDataToSave(workflowNodes[nodeIndex]);

			nodes.push(nodeData);
		}

		const data: IWorkflowData = {
			name: workflowsStore.workflowName,
			nodes,
			pinData: workflowsStore.pinnedWorkflowData,
			connections: workflowConnections,
			active: workflowsStore.isWorkflowActive,
			settings: workflowsStore.workflow.settings,
			tags: workflowsStore.workflowTags,
			versionId: workflowsStore.workflow.versionId,
			meta: workflowsStore.workflow.meta,
		};

		const workflowId = workflowsStore.workflowId;
		if (workflowId !== PLACEHOLDER_EMPTY_WORKFLOW_ID) {
			data.id = workflowId;
		}

		return data;
	}

	function getNodeDataToSave(node: INodeUi): INodeUi {
		const skipKeys = [
			'color',
			'continueOnFail',
			'credentials',
			'disabled',
			'issues',
			'onError',
			'notes',
			'parameters',
			'status',
		];

		// @ts-ignore
		const nodeData: INodeUi = {
			parameters: {},
		};

		for (const key in node) {
			if (key.charAt(0) !== '_' && skipKeys.indexOf(key) === -1) {
				// @ts-ignore
				nodeData[key] = node[key];
			}
		}

		// Get the data of the node type that we can get the default values
		// TODO: Later also has to care about the node-type-version as defaults could be different
		const nodeType = nodeTypesStore.getNodeType(node.type, node.typeVersion);

		if (nodeType !== null) {
			const isCredentialOnly = isCredentialOnlyNodeType(nodeType.name);

			if (isCredentialOnly) {
				nodeData.type = HTTP_REQUEST_NODE_TYPE;
				nodeData.extendsCredential = getCredentialTypeName(nodeType.name);
			}

			// Node-Type is known so we can save the parameters correctly
			const nodeParameters = NodeHelpers.getNodeParameters(
				nodeType.properties,
				node.parameters,
				isCredentialOnly,
				false,
				node,
				nodeType,
			);
			nodeData.parameters = nodeParameters !== null ? nodeParameters : {};

			// Add the node credentials if there are some set and if they should be displayed
			if (node.credentials !== undefined && nodeType.credentials !== undefined) {
				const saveCredentials: INodeCredentials = {};
				for (const nodeCredentialTypeName of Object.keys(node.credentials)) {
					if (
						nodeHelpers.hasProxyAuth(node) ||
						Object.keys(node.parameters).includes('genericAuthType')
					) {
						saveCredentials[nodeCredentialTypeName] = node.credentials[nodeCredentialTypeName];
						continue;
					}

					const credentialTypeDescription = nodeType.credentials
						// filter out credentials with same name in different node versions
						.filter((c) => nodeHelpers.displayParameter(node.parameters, c, '', node))
						.find((c) => c.name === nodeCredentialTypeName);

					if (credentialTypeDescription === undefined) {
						// Credential type is not know so do not save
						continue;
					}

					if (!nodeHelpers.displayParameter(node.parameters, credentialTypeDescription, '', node)) {
						// Credential should not be displayed so do also not save
						continue;
					}

					saveCredentials[nodeCredentialTypeName] = node.credentials[nodeCredentialTypeName];
				}

				// Set credential property only if it has content
				if (Object.keys(saveCredentials).length !== 0) {
					nodeData.credentials = saveCredentials;
				}
			}
		} else {
			// Node-Type is not known so save the data as it is
			nodeData.credentials = node.credentials;
			nodeData.parameters = node.parameters;
			if (nodeData.color !== undefined) {
				nodeData.color = node.color;
			}
		}

		// Save the disabled property, continueOnFail and onError only when is set
		if (node.disabled === true) {
			nodeData.disabled = true;
		}
		if (node.continueOnFail === true) {
			nodeData.continueOnFail = true;
		}
		if (node.onError !== 'stopWorkflow') {
			nodeData.onError = node.onError;
		}
		// Save the notes only if when they contain data
		if (![undefined, ''].includes(node.notes)) {
			nodeData.notes = node.notes;
		}

		return nodeData;
	}

	function getWebhookExpressionValue(
		webhookData: IWebhookDescription,
		key: string,
		stringify = true,
		nodeName?: string,
	): string {
		if (webhookData[key] === undefined) {
			return 'empty';
		}
		try {
			return resolveExpression(
				webhookData[key] as string,
				undefined,
				{ contextNodeName: nodeName },
				stringify,
			) as string;
		} catch (e) {
			return i18n.baseText('nodeWebhooks.invalidExpression');
		}
	}

	function getWebhookUrl(
		webhookData: IWebhookDescription,
		node: INode,
		showUrlFor: 'test' | 'production',
	): string {
		const { nodeType, restartWebhook } = webhookData;
		if (restartWebhook === true) {
			return nodeType === 'form' ? '$execution.resumeFormUrl' : '$execution.resumeUrl';
		}

		const baseUrls = {
			test: {
				form: rootStore.formTestUrl,
				mcp: rootStore.mcpTestUrl,
				webhook: rootStore.webhookTestUrl,
			},
			production: {
				form: rootStore.formUrl,
				mcp: rootStore.mcpUrl,
				webhook: rootStore.webhookUrl,
			},
		} as const;
		const baseUrl = baseUrls[showUrlFor][nodeType ?? 'webhook'];
		const workflowId = workflowsStore.workflowId;
		const path = getWebhookExpressionValue(webhookData, 'path', true, node.name) ?? '';
		const isFullPath =
			(getWebhookExpressionValue(
				webhookData,
				'isFullPath',
				true,
				node.name,
			) as unknown as boolean) || false;

		return NodeHelpers.getNodeWebhookUrl(baseUrl, workflowId, node, path, isFullPath);
	}

	/**
	 * Returns a copy of provided node parameters with added resolvedExpressionValue
	 * @param nodeParameters
	 * @returns
	 */
	function getNodeParametersWithResolvedExpressions(
		nodeParameters: INodeParameters,
	): INodeParameters {
		function recurse(currentObj: INodeParameters, currentPath: string): INodeParameters {
			const newObj: INodeParameters = {};
			for (const key in currentObj) {
				const value = currentObj[key as keyof typeof currentObj];
				const path = currentPath ? `${currentPath}.${key}` : key;
				if (typeof value === 'object' && value !== null) {
					newObj[key] = recurse(value as INodeParameters, path);
				} else if (typeof value === 'string' && String(value).startsWith('=')) {
					// Resolve the expression if it is one
					let resolved;
					try {
						resolved = resolveExpression(value, undefined, { isForCredential: false });
					} catch (error) {
						resolved = `Error in expression: "${error.message}"`;
					}
					newObj[key] = {
						value,
						resolvedExpressionValue: String(resolved),
					};
				} else {
					newObj[key] = value;
				}
			}
			return newObj;
		}
		return recurse(nodeParameters, '');
	}

	function resolveExpression(
		expression: string,
		siblingParameters: INodeParameters = {},
		opts: ResolveParameterOptions & { c?: number } = {},
		stringifyObject = true,
	) {
		const parameters = {
			__xxxxxxx__: expression,
			...siblingParameters,
		};
		const returnData: IDataObject | null = resolveParameter(parameters, opts);
		if (!returnData) {
			return null;
		}

		const obj = returnData.__xxxxxxx__;
		if (typeof obj === 'object' && stringifyObject) {
			const proxy = obj as { isProxy: boolean; toJSON?: () => unknown } | null;
			if (proxy?.isProxy && proxy.toJSON) return JSON.stringify(proxy.toJSON());
			const workflow = getCurrentWorkflow();
			return workflow.expression.convertObjectValueToString(obj as object);
		}
		return obj;
	}

	async function updateWorkflow(
		{ workflowId, active }: { workflowId: string; active?: boolean },
		partialData = false,
	) {
		let data: IWorkflowDataUpdate = {};

		const isCurrentWorkflow = workflowId === workflowsStore.workflowId;
		if (isCurrentWorkflow) {
			data = partialData
				? { versionId: workflowsStore.workflowVersionId }
				: await getWorkflowDataToSave();
		} else {
			const { versionId } = await workflowsStore.fetchWorkflow(workflowId);
			data.versionId = versionId;
		}

		if (active !== undefined) {
			data.active = active;
		}

		const workflow = await workflowsStore.updateWorkflow(workflowId, data);
		workflowsStore.setWorkflowVersionId(workflow.versionId);

		if (isCurrentWorkflow) {
			workflowsStore.setActive(!!workflow.active);
			uiStore.stateIsDirty = false;
		}

		if (workflow.active) {
			workflowsStore.setWorkflowActive(workflowId);
		} else {
			workflowsStore.setWorkflowInactive(workflowId);
		}
	}

	async function saveCurrentWorkflow(
		{ id, name, tags }: { id?: string; name?: string; tags?: string[] } = {},
		redirect = true,
		forceSave = false,
	): Promise<boolean> {
		const readOnlyEnv = useSourceControlStore().preferences.branchReadOnly;
		if (readOnlyEnv) {
			return false;
		}

		const isLoading = useCanvasStore().isLoading;
		const currentWorkflow = id || (router.currentRoute.value.params.name as string);
		const parentFolderId = router.currentRoute.value.query.parentFolderId as string;

		if (!currentWorkflow || ['new', PLACEHOLDER_EMPTY_WORKFLOW_ID].includes(currentWorkflow)) {
			return await saveAsNewWorkflow({ name, tags, parentFolderId }, redirect);
		}

		// Workflow exists already so update it
		try {
			if (!forceSave && isLoading) {
				return true;
			}
			uiStore.addActiveAction('workflowSaving');

			const workflowDataRequest: IWorkflowDataUpdate = await getWorkflowDataToSave();

			// This can happen if the user has another workflow in the browser history and navigates
			// via the browser back button, encountering our warning dialog with the new route already set
			if (workflowDataRequest.id !== currentWorkflow) {
				throw new Error('Attempted to save a workflow different from the current workflow');
			}

			if (name) {
				workflowDataRequest.name = name.trim();
			}

			if (tags) {
				workflowDataRequest.tags = tags;
			}

			workflowDataRequest.versionId = workflowsStore.workflowVersionId;

			// workflow should not be active if there is live webhook with the same path
			const conflictData = await checkConflictingWebhooks(currentWorkflow);
			if (conflictData) {
				workflowDataRequest.active = false;

				if (workflowsStore.isWorkflowActive) {
					toast.showMessage({
						title: 'Conflicting Webhook Path',
						message: `Workflow set to inactive: Live webhook in another workflow uses same path as node '${conflictData.trigger.name}'.`,
						type: 'error',
					});

					workflowsStore.setWorkflowInactive(currentWorkflow);
				}
			}

			const workflowData = await workflowsStore.updateWorkflow(
				currentWorkflow,
				workflowDataRequest,
				forceSave,
			);
			workflowsStore.setWorkflowVersionId(workflowData.versionId);

			if (name) {
				workflowsStore.setWorkflowName({ newName: workflowData.name, setStateDirty: false });
			}

			if (tags) {
				const createdTags = (workflowData.tags || []) as ITag[];
				const tagIds = createdTags.map((tag: ITag): string => tag.id);
				workflowsStore.setWorkflowTagIds(tagIds);
			}

			uiStore.stateIsDirty = false;
			uiStore.removeActiveAction('workflowSaving');
			void useExternalHooks().run('workflow.afterUpdate', { workflowData });

			return true;
		} catch (error) {
			console.error(error);

			uiStore.removeActiveAction('workflowSaving');

			if (error.errorCode === 100) {
				telemetry.track('User attempted to save locked workflow', {
					workflowId: currentWorkflow,
					sharing_role: getWorkflowProjectRole(currentWorkflow),
				});

				const url = router.resolve({
					name: VIEWS.WORKFLOW,
					params: { name: currentWorkflow },
				}).href;

				const overwrite = await message.confirm(
					i18n.baseText('workflows.concurrentChanges.confirmMessage.message', {
						interpolate: {
							url,
						},
					}),
					i18n.baseText('workflows.concurrentChanges.confirmMessage.title'),
					{
						confirmButtonText: i18n.baseText(
							'workflows.concurrentChanges.confirmMessage.confirmButtonText',
						),
						cancelButtonText: i18n.baseText(
							'workflows.concurrentChanges.confirmMessage.cancelButtonText',
						),
					},
				);

				if (overwrite === MODAL_CONFIRM) {
					return await saveCurrentWorkflow({ id, name, tags }, redirect, true);
				}

				return false;
			}

			toast.showMessage({
				title: i18n.baseText('workflowHelpers.showMessage.title'),
				message: error.message,
				type: 'error',
			});

			return false;
		}
	}

	async function saveAsNewWorkflow(
		{
			name,
			tags,
			resetWebhookUrls,
			resetNodeIds,
			openInNewWindow,
			parentFolderId,
			data,
		}: {
			name?: string;
			tags?: string[];
			resetWebhookUrls?: boolean;
			openInNewWindow?: boolean;
			resetNodeIds?: boolean;
			parentFolderId?: string;
			data?: IWorkflowDataCreate;
		} = {},
		redirect = true,
	): Promise<boolean> {
		try {
			uiStore.addActiveAction('workflowSaving');

			const workflowDataRequest: IWorkflowDataCreate = data || (await getWorkflowDataToSave());
			const changedNodes = {} as IDataObject;

			if (resetNodeIds) {
				workflowDataRequest.nodes = workflowDataRequest.nodes!.map((node) => {
					nodeHelpers.assignNodeId(node);

					return node;
				});
			}

			if (resetWebhookUrls) {
				workflowDataRequest.nodes = workflowDataRequest.nodes!.map((node) => {
					if (node.webhookId) {
						const newId = nodeHelpers.assignWebhookId(node);
						node.parameters.path = newId;
						changedNodes[node.name] = node.webhookId;
					}
					return node;
				});
			}

			if (name) {
				workflowDataRequest.name = name.trim();
			}

			if (tags) {
				workflowDataRequest.tags = tags;
			}

			if (parentFolderId) {
				workflowDataRequest.parentFolderId = parentFolderId;
			}
			const workflowData = await workflowsStore.createNewWorkflow(workflowDataRequest);

			workflowsStore.addWorkflow(workflowData);

			if (openInNewWindow) {
				const routeData = router.resolve({
					name: VIEWS.WORKFLOW,
					params: { name: workflowData.id },
				});
				window.open(routeData.href, '_blank');
				uiStore.removeActiveAction('workflowSaving');
				return true;
			}

			// workflow should not be active if there is live webhook with the same path
			if (workflowData.active) {
				const conflict = await checkConflictingWebhooks(workflowData.id);
				if (conflict) {
					workflowData.active = false;

					toast.showMessage({
						title: 'Conflicting Webhook Path',
						message: `Workflow set to inactive: Live webhook in another workflow uses same path as node '${conflict.trigger.name}'.`,
						type: 'error',
					});
				}
			}

			workflowsStore.setActive(workflowData.active || false);
			workflowsStore.setWorkflowId(workflowData.id);
			workflowsStore.setWorkflowVersionId(workflowData.versionId);
			workflowsStore.setWorkflowName({ newName: workflowData.name, setStateDirty: false });
			workflowsStore.setWorkflowSettings((workflowData.settings as IWorkflowSettings) || {});
			uiStore.stateIsDirty = false;
			Object.keys(changedNodes).forEach((nodeName) => {
				const changes = {
					key: 'webhookId',
					value: changedNodes[nodeName],
					name: nodeName,
				} as IUpdateInformation;
				workflowsStore.setNodeValue(changes);
			});

			const createdTags = (workflowData.tags || []) as ITag[];
			const tagIds = createdTags.map((tag: ITag): string => tag.id);
			workflowsStore.setWorkflowTagIds(tagIds);

			const templateId = router.currentRoute.value.query.templateId;
			if (templateId) {
				telemetry.track('User saved new workflow from template', {
					template_id: tryToParseNumber(String(templateId)),
					workflow_id: workflowData.id,
					wf_template_repo_session_id: templatesStore.previousSessionId,
				});
			}

			if (redirect) {
				await router.replace({
					name: VIEWS.WORKFLOW,
					params: { name: workflowData.id },
					query: { action: 'workflowSave' },
				});
			}

			uiStore.removeActiveAction('workflowSaving');
			uiStore.stateIsDirty = false;
			void useExternalHooks().run('workflow.afterUpdate', { workflowData });

			getCurrentWorkflow(true); // refresh cache
			return true;
		} catch (e) {
			uiStore.removeActiveAction('workflowSaving');

			toast.showMessage({
				title: i18n.baseText('workflowHelpers.showMessage.title'),
				message: (e as Error).message,
				type: 'error',
			});

			return false;
		}
	}

	// Updates the position of all the nodes that the top-left node
	// is at the given position
	function updateNodePositions(
		workflowData: IWorkflowData | IWorkflowDataUpdate,
		position: XYPosition,
	): void {
		if (workflowData.nodes === undefined) {
			return;
		}

		// Find most top-left node
		const minPosition = [99999999, 99999999];
		for (const node of workflowData.nodes) {
			if (node.position[1] < minPosition[1]) {
				minPosition[0] = node.position[0];
				minPosition[1] = node.position[1];
			} else if (node.position[1] === minPosition[1]) {
				if (node.position[0] < minPosition[0]) {
					minPosition[0] = node.position[0];
					minPosition[1] = node.position[1];
				}
			}
		}

		// Update the position on all nodes so that the
		// most top-left one is at given position
		const offsetPosition = [position[0] - minPosition[0], position[1] - minPosition[1]];
		for (const node of workflowData.nodes) {
			node.position[0] += offsetPosition[0];
			node.position[1] += offsetPosition[1];
		}
	}

	function removeForeignCredentialsFromWorkflow(
		workflow: IWorkflowData | IWorkflowDataUpdate,
		usableCredentials: ICredentialsResponse[],
	): void {
		(workflow.nodes ?? []).forEach((node: INode) => {
			if (!node.credentials) {
				return;
			}

			node.credentials = Object.entries(node.credentials).reduce<INodeCredentials>(
				(acc, [credentialType, credential]) => {
					const isUsableCredential = usableCredentials.some(
						(ownCredential) => `${ownCredential.id}` === `${credential.id}`,
					);
					if (credential.id && isUsableCredential) {
						acc[credentialType] = node.credentials![credentialType];
					}

					return acc;
				},
				{},
			);
		});
	}

	function getWorkflowProjectRole(workflowId: string): 'owner' | 'sharee' | 'member' {
		const workflow = workflowsStore.workflowsById[workflowId];

		if (
			workflow?.homeProject?.id === projectsStore.personalProject?.id ||
			workflowId === PLACEHOLDER_EMPTY_WORKFLOW_ID
		) {
			return 'owner';
		} else if (
			workflow?.sharedWithProjects?.some(
				(project) => project.id === projectsStore.personalProject?.id,
			)
		) {
			return 'sharee';
		} else {
			return 'member';
		}
	}

	function initState(workflowData: IWorkflowDb) {
		workflowsStore.addWorkflow(workflowData);
		workflowsStore.setActive(workflowData.active || false);
		workflowsStore.setIsArchived(workflowData.isArchived);
		workflowsStore.setWorkflowId(workflowData.id);
		workflowsStore.setWorkflowName({
			newName: workflowData.name,
			setStateDirty: uiStore.stateIsDirty,
		});
		workflowsStore.setWorkflowSettings(workflowData.settings ?? {});
		workflowsStore.setWorkflowPinData(workflowData.pinData ?? {});
		workflowsStore.setWorkflowVersionId(workflowData.versionId);
		workflowsStore.setWorkflowMetadata(workflowData.meta);
		workflowsStore.setWorkflowScopes(workflowData.scopes);

		if (workflowData.usedCredentials) {
			workflowsStore.setUsedCredentials(workflowData.usedCredentials);
		}

		if (workflowData.sharedWithProjects) {
			workflowsEEStore.setWorkflowSharedWith({
				workflowId: workflowData.id,
				sharedWithProjects: workflowData.sharedWithProjects,
			});
		}

		const tags = (workflowData.tags ?? []) as ITag[];
		const tagIds = tags.map((tag) => tag.id);
		workflowsStore.setWorkflowTagIds(tagIds || []);
		tagsStore.upsertTags(tags);
	}

	/**
	 * Check if workflow contains any node from specified package
	 * by performing a quick check based on the node type name.
	 */
	const containsNodeFromPackage = (workflow: IWorkflowDb, packageName: string) => {
		return workflow.nodes.some((node) => node.type.startsWith(packageName));
	};

	async function checkConflictingWebhooks(workflowId: string) {
		let data;
		if (uiStore.stateIsDirty) {
			data = await getWorkflowDataToSave();
		} else {
			data = await workflowsStore.fetchWorkflow(workflowId);
		}

		const webhookTriggers = data.nodes.filter(
			(node) => node.disabled !== true && node.type === WEBHOOK_NODE_TYPE,
		);

		for (const trigger of webhookTriggers) {
			const method = (trigger.parameters.method as string) ?? 'GET';

			const path = trigger.parameters.path as string;

			const conflict = await findWebhook(rootStore.restApiContext, {
				path,
				method,
			});

			if (conflict && conflict.workflowId !== workflowId) {
				return { trigger, conflict };
			}
		}

		return null;
	}

	return {
		setDocumentTitle,
		resolveParameter,
		resolveRequiredParameters,
		getCurrentWorkflow,
		getConnectedNodes,
		getWorkflow,
		getNodeTypes,
		connectionInputData,
		executeData,
		getNodeTypesMaxCount,
		getNodeTypeCount,
		getWorkflowDataToSave,
		getNodeDataToSave,
		getWebhookExpressionValue,
		getWebhookUrl,
		resolveExpression,
		updateWorkflow,
		saveCurrentWorkflow,
		saveAsNewWorkflow,
		updateNodePositions,
		removeForeignCredentialsFromWorkflow,
		getWorkflowProjectRole,
		initState,
		getNodeParametersWithResolvedExpressions,
		containsNodeFromPackage,
		checkConflictingWebhooks,
	};
}<|MERGE_RESOLUTION|>--- conflicted
+++ resolved
@@ -24,16 +24,7 @@
 	NodeParameterValue,
 	Workflow,
 } from 'n8n-workflow';
-<<<<<<< HEAD
-import { NodeConnectionTypes, NodeHelpers } from 'n8n-workflow';
-=======
-import {
-	NodeConnectionTypes,
-	ExpressionEvaluatorProxy,
-	NodeHelpers,
-	WEBHOOK_NODE_TYPE,
-} from 'n8n-workflow';
->>>>>>> a149b04a
+import { NodeConnectionTypes, NodeHelpers, WEBHOOK_NODE_TYPE } from 'n8n-workflow';
 
 import type {
 	ICredentialsResponse,
