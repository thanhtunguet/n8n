<template>
	<div :class="$style.container">
		<n8n-menu :router="true" :default-active="$route.path" type="secondary">
			<div :class="$style.returnButton" @click="onReturn">
				<i :class="$style.icon">
					<font-awesome-icon icon="arrow-left" />
				</i>
				<n8n-heading slot="title" size="large" :bold="true">{{ $locale.baseText('settings') }}</n8n-heading>
			</div>
			<n8n-menu-item index="/settings/personal" v-if="canAccessPersonalSettings()" :class="$style.tab">
				<i :class="$style.icon">
					<font-awesome-icon icon="user-circle" />
				</i>
				<span slot="title">{{ $locale.baseText('settings.personal') }}</span>
			</n8n-menu-item>
			<n8n-menu-item index="/settings/users" v-if="canAccessUsersSettings()" :class="$style.tab">
				<i :class="$style.icon">
					<font-awesome-icon icon="user-friends" />
				</i>
				<span slot="title">{{ $locale.baseText('settings.users') }}</span>
			</n8n-menu-item>
			<n8n-menu-item index="/settings/api" v-if="canAccessApiSettings()" :class="$style.tab">
				<i :class="$style.icon">
					<font-awesome-icon icon="plug" />
				</i>
				<span slot="title">{{ $locale.baseText('settings.n8napi') }}</span>
			</n8n-menu-item>
<<<<<<< HEAD
			<n8n-menu-item index="/settings/ldap" v-if="canAccessLdapSettings()" :class="$style.tab">
				<i :class="$style.icon">
					<font-awesome-icon icon="network-wired" />
				</i>
				<span slot="title">{{ $locale.baseText('settings.ldap') }}</span>
=======
			<n8n-menu-item
				v-for="fakeDoor in settingsFakeDoorFeatures"
				v-bind:key="fakeDoor.featureName"
				:index="`/settings/coming-soon/${fakeDoor.id}`"
				:class="$style.tab"
			>
				<i :class="$style.icon">
					<font-awesome-icon :icon="fakeDoor.icon" />
				</i>
				<span slot="title">{{ $locale.baseText(fakeDoor.featureName) }}</span>
			</n8n-menu-item>
			<n8n-menu-item index="/settings/community-nodes" v-if="canAccessCommunityNodes()" :class="$style.tab">
				<i :class="$style.icon">
					<font-awesome-icon icon="cube" />
				</i>
				<span slot="title">{{ $locale.baseText('settings.communityNodes') }}</span>
>>>>>>> a7b229f9
			</n8n-menu-item>
		</n8n-menu>
		<div :class="$style.versionContainer">
			<n8n-link @click="onVersionClick" size="small">
				{{ $locale.baseText('settings.version') }} {{ versionCli }}
			</n8n-link>
		</div>
	</div>
</template>

<script lang="ts">
import mixins from 'vue-typed-mixins';
import { mapGetters } from 'vuex';
import { ABOUT_MODAL_KEY, VIEWS } from '@/constants';
import { userHelpers } from './mixins/userHelpers';
import { IFakeDoor } from '@/Interface';

export default mixins(
	userHelpers,
).extend({
	name: 'SettingsSidebar',
	computed: {
		...mapGetters('settings', ['versionCli']),
		settingsFakeDoorFeatures(): IFakeDoor[] {
			return this.$store.getters['ui/getFakeDoorByLocation']('settings');
		},
	},
	methods: {
		canAccessPersonalSettings(): boolean {
			return this.canUserAccessRouteByName(VIEWS.PERSONAL_SETTINGS);
		},
		canAccessUsersSettings(): boolean {
			return this.canUserAccessRouteByName(VIEWS.USERS_SETTINGS);
		},
		canAccessCommunityNodes(): boolean {
			return this.canUserAccessRouteByName(VIEWS.COMMUNITY_NODES);
		},
		canAccessApiSettings(): boolean {
			return this.canUserAccessRouteByName(VIEWS.API_SETTINGS);
		},
		canAccessLdapSettings(): boolean {
			return this.canUserAccessRouteByName(VIEWS.LDAP_SETTINGS);
		},
		onVersionClick() {
			this.$store.dispatch('ui/openModal', ABOUT_MODAL_KEY);
		},
		onReturn() {
			this.$router.push({name: VIEWS.HOMEPAGE});
		},
	},
});
</script>

<style lang="scss" module>
.container {
	min-width: 200px;
	height: 100%;
	background-color: var(--color-background-xlight);
	border-right: var(--border-base);
	position: relative;
	padding: var(--spacing-s);
}

.tab {
	margin-bottom: var(--spacing-2xs);
}

.returnButton {
	composes: tab;
	margin-bottom: var(--spacing-xl);
	padding: 0 var(--spacing-xs);
	height: 38px;
	display: flex;
	align-items: center;
	color: var(--color-text-base);
	font-size: var(--font-size-s);
	cursor: pointer;

	i {
		color: var(--color-text-light);
	}

	&:hover > * {
		color: var(--color-primary);
	}
}

.icon {
	width: 16px;
	display: inline-flex;
	margin-right: 10px;
}

.versionContainer {
	position: absolute;
	left: 20px;
	bottom: 20px;
}
</style><|MERGE_RESOLUTION|>--- conflicted
+++ resolved
@@ -25,13 +25,6 @@
 				</i>
 				<span slot="title">{{ $locale.baseText('settings.n8napi') }}</span>
 			</n8n-menu-item>
-<<<<<<< HEAD
-			<n8n-menu-item index="/settings/ldap" v-if="canAccessLdapSettings()" :class="$style.tab">
-				<i :class="$style.icon">
-					<font-awesome-icon icon="network-wired" />
-				</i>
-				<span slot="title">{{ $locale.baseText('settings.ldap') }}</span>
-=======
 			<n8n-menu-item
 				v-for="fakeDoor in settingsFakeDoorFeatures"
 				v-bind:key="fakeDoor.featureName"
@@ -48,7 +41,12 @@
 					<font-awesome-icon icon="cube" />
 				</i>
 				<span slot="title">{{ $locale.baseText('settings.communityNodes') }}</span>
->>>>>>> a7b229f9
+			</n8n-menu-item>
+			<n8n-menu-item index="/settings/ldap" v-if="canAccessLdapSettings()" :class="$style.tab">
+				<i :class="$style.icon">
+					<font-awesome-icon icon="network-wired" />
+				</i>
+				<span slot="title">{{ $locale.baseText('settings.ldap') }}</span>
 			</n8n-menu-item>
 		</n8n-menu>
 		<div :class="$style.versionContainer">
