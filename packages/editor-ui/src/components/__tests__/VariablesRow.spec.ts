import VariablesRow from '../VariablesRow.vue';
import type { EnvironmentVariable } from '@/Interface';
import { fireEvent } from '@testing-library/vue';
import { setupServer } from '@/__tests__/server';
import { afterAll, beforeAll } from 'vitest';
<<<<<<< HEAD
import { useUsersStore } from '@/stores/users.store';
import { useSettingsStore } from '@/stores/settings.store';
=======
import { useSettingsStore } from '@/stores/settings.store';
import { useUsersStore } from '@/stores/users.store';
>>>>>>> a9c7188c
import { createComponentRenderer } from '@/__tests__/render';
import { createTestingPinia } from '@pinia/testing';
import { STORES } from '@/constants';

const renderComponent = createComponentRenderer(VariablesRow, {
	pinia: createTestingPinia({
		initialState: {
			[STORES.SETTINGS]: {
				settings: {
					enterprise: {
						variables: true,
					},
				},
			},
		},
	}),
	global: {
		stubs: ['n8n-tooltip'],
	},
});

describe('VariablesRow', () => {
	let server: ReturnType<typeof setupServer>;

	beforeAll(() => {
		server = setupServer();
	});

	beforeEach(async () => {
		await useSettingsStore().getSettings();
		await useUsersStore().loginWithCookie();
	});

	afterAll(() => {
		server.shutdown();
	});

	const environmentVariable: EnvironmentVariable = {
		id: 1,
		key: 'key',
		value: 'value',
	};

	it('should render correctly', () => {
		const wrapper = renderComponent({
			props: {
				data: environmentVariable,
			},
		});

		expect(wrapper.container.querySelectorAll('td')).toHaveLength(4);
	});

	it('should show edit and delete buttons on hover', async () => {
		const wrapper = renderComponent({
			props: {
				data: environmentVariable,
			},
		});

		await fireEvent.mouseEnter(wrapper.container);

		expect(wrapper.getByTestId('variable-row-edit-button')).toBeVisible();
		expect(wrapper.getByTestId('variable-row-delete-button')).toBeVisible();
	});

	it('should show key and value inputs in edit mode', async () => {
		const wrapper = renderComponent({
			props: {
				data: environmentVariable,
				editing: true,
			},
		});

		await fireEvent.mouseEnter(wrapper.container);

		expect(wrapper.getByTestId('variable-row-key-input')).toBeVisible();
		expect(wrapper.getByTestId('variable-row-key-input').querySelector('input')).toHaveValue(
			environmentVariable.key,
		);
		expect(wrapper.getByTestId('variable-row-value-input')).toBeVisible();
		expect(wrapper.getByTestId('variable-row-value-input').querySelector('input')).toHaveValue(
			environmentVariable.value,
		);
	});

	it('should show cancel and save buttons in edit mode', async () => {
		const wrapper = renderComponent({
			props: {
				data: environmentVariable,
				editing: true,
			},
		});

		await fireEvent.mouseEnter(wrapper.container);

		expect(wrapper.getByTestId('variable-row-cancel-button')).toBeVisible();
		expect(wrapper.getByTestId('variable-row-save-button')).toBeVisible();
	});
});<|MERGE_RESOLUTION|>--- conflicted
+++ resolved
@@ -3,13 +3,8 @@
 import { fireEvent } from '@testing-library/vue';
 import { setupServer } from '@/__tests__/server';
 import { afterAll, beforeAll } from 'vitest';
-<<<<<<< HEAD
-import { useUsersStore } from '@/stores/users.store';
-import { useSettingsStore } from '@/stores/settings.store';
-=======
 import { useSettingsStore } from '@/stores/settings.store';
 import { useUsersStore } from '@/stores/users.store';
->>>>>>> a9c7188c
 import { createComponentRenderer } from '@/__tests__/render';
 import { createTestingPinia } from '@pinia/testing';
 import { STORES } from '@/constants';
