import { createApiKey, deleteApiKey, getApiKey } from '@/api/api-keys';
<<<<<<< HEAD
import { disableMfa, enableMfa, getMfaQr } from '@/api/mfa';
=======
import {
	getLdapConfig,
	getLdapSynchronizations,
	runLdapSync,
	testLdapConnection,
	updateLdapConfig,
} from '@/api/ldap';
>>>>>>> 409a9ea3
import { getPromptsData, getSettings, submitContactInfo, submitValueSurvey } from '@/api/settings';
import { testHealthEndpoint } from '@/api/templates';
import {
	CONTACT_PROMPT_MODAL_KEY,
	EnterpriseEditionFeature,
	STORES,
	VALUE_SURVEY_MODAL_KEY,
} from '@/constants';
import {
	ILogLevel,
	IN8nPromptResponse,
	IN8nPrompts,
	IN8nUISettings,
	IN8nValueSurveyData,
	ISettingsState,
	IUserResponse,
	WorkflowCallerPolicyDefaultOption,
	ILdapConfig,
} from '@/Interface';
import { ITelemetrySettings } from 'n8n-workflow';
import { defineStore } from 'pinia';
import Vue from 'vue';
import { useRootStore } from './n8nRootStore';
import { useUIStore } from './ui';
import { useUsersStore } from './users';
import { useVersionsStore } from './versions';

export const useSettingsStore = defineStore(STORES.SETTINGS, {
	state: (): ISettingsState => ({
		settings: {} as IN8nUISettings,
		promptsData: {} as IN8nPrompts,
		userManagement: {
			enabled: false,
			showSetupOnFirstLoad: false,
			smtpSetup: false,
		},
		templatesEndpointHealthy: false,
		api: {
			enabled: false,
			latestVersion: 0,
			path: '/',
			swaggerUi: {
				enabled: false,
			},
		},
		ldap: {
			loginLabel: '',
			loginEnabled: false,
		},
		onboardingCallPromptEnabled: false,
		saveDataErrorExecution: 'all',
		saveDataSuccessExecution: 'all',
		saveManualExecutions: false,
	}),
	getters: {
		isEnterpriseFeatureEnabled() {
			return (feature: EnterpriseEditionFeature): boolean => this.settings.enterprise[feature];
		},
		versionCli(): string {
			return this.settings.versionCli;
		},
		isUserManagementEnabled(): boolean {
			return this.userManagement.enabled;
		},
		isPublicApiEnabled(): boolean {
			return this.api.enabled;
		},
		isSwaggerUIEnabled(): boolean {
			return this.api.swaggerUi.enabled;
		},
		publicApiLatestVersion(): number {
			return this.api.latestVersion;
		},
		publicApiPath(): string {
			return this.api.path;
		},
		isLdapLoginEnabled(): boolean {
			return this.ldap.loginEnabled;
		},
		ldapLoginLabel(): string {
			return this.ldap.loginLabel;
		},
		showSetupPage(): boolean {
			return this.userManagement.showSetupOnFirstLoad === true;
		},
		deploymentType(): string {
			return this.settings.deployment?.type || 'default';
		},
		isDesktopDeployment(): boolean {
			if (!this.settings.deployment) {
				return false;
			}
			return this.settings.deployment?.type.startsWith('desktop_');
		},
		isCloudDeployment(): boolean {
			if (!this.settings.deployment) {
				return false;
			}
			return this.settings.deployment.type === 'cloud';
		},
		isSmtpSetup(): boolean {
			return this.userManagement.smtpSetup;
		},
		isPersonalizationSurveyEnabled(): boolean {
			return (
				this.settings.telemetry &&
				this.settings.telemetry.enabled &&
				this.settings.personalizationSurveyEnabled
			);
		},
		telemetry(): ITelemetrySettings {
			return this.settings.telemetry;
		},
		logLevel(): ILogLevel {
			return this.settings.logLevel;
		},
		isTelemetryEnabled(): boolean {
			return this.settings.telemetry && this.settings.telemetry.enabled;
		},
		areTagsEnabled(): boolean {
			return this.settings.workflowTagsDisabled !== undefined
				? !this.settings.workflowTagsDisabled
				: true;
		},
		isHiringBannerEnabled(): boolean {
			return this.settings.hiringBannerEnabled;
		},
		isTemplatesEnabled(): boolean {
			return Boolean(this.settings.templates && this.settings.templates.enabled);
		},
		isTemplatesEndpointReachable(): boolean {
			return this.templatesEndpointHealthy;
		},
		templatesHost(): string {
			return this.settings.templates.host;
		},
		isCommunityNodesFeatureEnabled(): boolean {
			return this.settings.communityNodesEnabled;
		},
		isNpmAvailable(): boolean {
			return this.settings.isNpmAvailable;
		},
		allowedModules(): { builtIn?: string[]; external?: string[] } {
			return this.settings.allowedModules;
		},
		isQueueModeEnabled(): boolean {
			return this.settings.executionMode === 'queue';
		},
		workflowCallerPolicyDefaultOption(): WorkflowCallerPolicyDefaultOption {
			return this.settings.workflowCallerPolicyDefaultOption;
		},
	},
	actions: {
		setSettings(settings: IN8nUISettings): void {
			this.settings = settings;
			this.userManagement.enabled = settings.userManagement.enabled;
			this.userManagement.showSetupOnFirstLoad = !!settings.userManagement.showSetupOnFirstLoad;
			this.userManagement.smtpSetup = settings.userManagement.smtpSetup;
			this.api = settings.publicApi;
			this.onboardingCallPromptEnabled = settings.onboardingCallPromptEnabled;
			this.ldap.loginEnabled = settings.ldap.loginEnabled;
			this.ldap.loginLabel = settings.ldap.loginLabel;
		},
		async getSettings(): Promise<void> {
			const rootStore = useRootStore();
			const settings = await getSettings(rootStore.getRestApiContext);

			this.setSettings(settings);
			this.settings.communityNodesEnabled = settings.communityNodesEnabled;
			this.setAllowedModules(settings.allowedModules as { builtIn?: string; external?: string });
			this.setSaveDataErrorExecution(settings.saveDataErrorExecution);
			this.setSaveDataSuccessExecution(settings.saveDataSuccessExecution);
			this.setSaveManualExecutions(settings.saveManualExecutions);

			rootStore.setUrlBaseWebhook(settings.urlBaseWebhook);
			rootStore.setUrlBaseEditor(settings.urlBaseEditor);
			rootStore.setEndpointWebhook(settings.endpointWebhook);
			rootStore.setEndpointWebhookTest(settings.endpointWebhookTest);
			rootStore.setTimezone(settings.timezone);
			rootStore.setExecutionTimeout(settings.executionTimeout);
			rootStore.setMaxExecutionTimeout(settings.maxExecutionTimeout);
			rootStore.setVersionCli(settings.versionCli);
			rootStore.setInstanceId(settings.instanceId);
			rootStore.setOauthCallbackUrls(settings.oauthCallbackUrls);
			rootStore.setN8nMetadata(settings.n8nMetadata || {});
			rootStore.setDefaultLocale(settings.defaultLocale);
			rootStore.setIsNpmAvailable(settings.isNpmAvailable);
			useVersionsStore().setVersionNotificationSettings(settings.versionNotifications);
		},
		stopShowingSetupPage(): void {
			Vue.set(this.userManagement, 'showSetupOnFirstLoad', false);
		},
		setPromptsData(promptsData: IN8nPrompts): void {
			Vue.set(this, 'promptsData', promptsData);
		},
		setAllowedModules(allowedModules: { builtIn?: string; external?: string }): void {
			this.settings.allowedModules = {
				...(allowedModules.builtIn && { builtIn: allowedModules.builtIn.split(',') }),
				...(allowedModules.external && { external: allowedModules.external.split(',') }),
			};
		},
		async fetchPromptsData(): Promise<void> {
			if (!this.isTelemetryEnabled) {
				Promise.resolve();
			}
			try {
				const uiStore = useUIStore();
				const usersStore = useUsersStore();
				const promptsData: IN8nPrompts = await getPromptsData(
					this.settings.instanceId,
					usersStore.currentUserId || '',
				);

				if (promptsData && promptsData.showContactPrompt) {
					uiStore.openModal(CONTACT_PROMPT_MODAL_KEY);
				} else if (promptsData && promptsData.showValueSurvey) {
					uiStore.openModal(VALUE_SURVEY_MODAL_KEY);
				}

				this.setPromptsData(promptsData);
				Promise.resolve();
			} catch (error) {
				Promise.reject(error);
			}
		},
		async submitContactInfo(email: string): Promise<IN8nPromptResponse | undefined> {
			try {
				const usersStore = useUsersStore();
				return await submitContactInfo(
					this.settings.instanceId,
					usersStore.currentUserId || '',
					email,
				);
			} catch (error) {
				return;
			}
		},
		async submitValueSurvey(params: IN8nValueSurveyData): Promise<IN8nPromptResponse | undefined> {
			try {
				const usersStore = useUsersStore();
				return await submitValueSurvey(
					this.settings.instanceId,
					usersStore.currentUserId || '',
					params,
				);
			} catch (error) {
				return;
			}
		},
		async testTemplatesEndpoint(): Promise<void> {
			const timeout = new Promise((_, reject) => setTimeout(() => reject(), 2000));
			await Promise.race([testHealthEndpoint(this.templatesHost), timeout]);
			this.templatesEndpointHealthy = true;
		},
		async getApiKey(): Promise<string | null> {
			const rootStore = useRootStore();
			const { apiKey } = await getApiKey(rootStore.getRestApiContext);
			return apiKey;
		},
		async createApiKey(): Promise<string | null> {
			const rootStore = useRootStore();
			const { apiKey } = await createApiKey(rootStore.getRestApiContext);
			return apiKey;
		},
		async getMfaQr(): Promise<{ qrCode: string; secret: string }> {
			const rootStore = useRootStore();
			return await getMfaQr(rootStore.getRestApiContext);
		},
		async enableMfa(data: { code: string }) {
			const rootStore = useRootStore();
			const usersStore = useUsersStore();
			await enableMfa(rootStore.getRestApiContext, data);
			const currentUser = usersStore.currentUser as IUserResponse;
			currentUser.mfaEnabled = true;
			usersStore.addUsers([currentUser]);
		},
		async disabledMfa() {
			const rootStore = useRootStore();
			const usersStore = useUsersStore();
			await disableMfa(rootStore.getRestApiContext);
			const currentUser = usersStore.currentUser as IUserResponse;
			currentUser.mfaEnabled = false;
			usersStore.addUsers([currentUser]);
		},
		async deleteApiKey(): Promise<void> {
			const rootStore = useRootStore();
			await deleteApiKey(rootStore.getRestApiContext);
		},
		async getLdapConfig() {
			const rootStore = useRootStore();
			return await getLdapConfig(rootStore.getRestApiContext);
		},
		async getLdapSynchronizations(pagination: { page: number }) {
			const rootStore = useRootStore();
			return await getLdapSynchronizations(rootStore.getRestApiContext, pagination);
		},
		async testLdapConnection() {
			const rootStore = useRootStore();
			return await testLdapConnection(rootStore.getRestApiContext);
		},
		async updateLdapConfig(ldapConfig: ILdapConfig) {
			const rootStore = useRootStore();
			return await updateLdapConfig(rootStore.getRestApiContext, ldapConfig);
		},
		async runLdapSync(data: IDataObject) {
			const rootStore = useRootStore();
			return await runLdapSync(rootStore.getRestApiContext, data);
		},
		setSaveDataErrorExecution(newValue: string) {
			Vue.set(this, 'saveDataErrorExecution', newValue);
		},
		setSaveDataSuccessExecution(newValue: string) {
			Vue.set(this, 'saveDataSuccessExecution', newValue);
		},
		setSaveManualExecutions(saveManualExecutions: boolean) {
			Vue.set(this, 'saveManualExecutions', saveManualExecutions);
		},
	},
});<|MERGE_RESOLUTION|>--- conflicted
+++ resolved
@@ -1,7 +1,5 @@
 import { createApiKey, deleteApiKey, getApiKey } from '@/api/api-keys';
-<<<<<<< HEAD
 import { disableMfa, enableMfa, getMfaQr } from '@/api/mfa';
-=======
 import {
 	getLdapConfig,
 	getLdapSynchronizations,
@@ -9,7 +7,6 @@
 	testLdapConnection,
 	updateLdapConfig,
 } from '@/api/ldap';
->>>>>>> 409a9ea3
 import { getPromptsData, getSettings, submitContactInfo, submitValueSurvey } from '@/api/settings';
 import { testHealthEndpoint } from '@/api/templates';
 import {
