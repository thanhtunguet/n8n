--- conflicted
+++ resolved
@@ -3,11 +3,7 @@
 import { useWorkflowsStore } from '@/stores/workflows.store';
 import { i18n as locale } from '@/plugins/i18n';
 import type { IExecutionsSummary } from 'n8n-workflow';
-<<<<<<< HEAD
-import { useGenericHelpers } from '@/composables/useGenericHelpers';
-=======
 import { convertToDisplayDate } from '@/utils/formatters/dateFormatter';
->>>>>>> f2939568
 
 export interface IExecutionUIData {
 	name: string;
@@ -66,11 +62,7 @@
 				const stoppedAt = execution.stoppedAt
 					? new Date(execution.stoppedAt).getTime()
 					: Date.now();
-<<<<<<< HEAD
-				status.runningTime = useGenericHelpers().displayTimer(
-=======
 				status.runningTime = this.$locale.displayTimer(
->>>>>>> f2939568
 					stoppedAt - new Date(execution.startedAt).getTime(),
 					true,
 				);
@@ -79,11 +71,7 @@
 			return status;
 		},
 		formatDate(fullDate: Date | string | number) {
-<<<<<<< HEAD
-			const { date, time } = useGenericHelpers().convertToDisplayDate(fullDate);
-=======
 			const { date, time } = convertToDisplayDate(fullDate);
->>>>>>> f2939568
 			return locale.baseText('executionsList.started', { interpolate: { time, date } });
 		},
 	},
