--- conflicted
+++ resolved
@@ -50,7 +50,10 @@
 	@Env('N8N_RUNNERS_MAX_CONCURRENCY')
 	maxConcurrency: number = 5;
 
-<<<<<<< HEAD
+	/** Should the output of deduplication be asserted for correctness */
+	@Env('N8N_RUNNERS_ASSERT_DEDUPLICATION_OUTPUT')
+	assertDeduplicationOutput: boolean = false;
+
 	/** How long (in minutes) until shutting down an idle runner. */
 	@Env('N8N_RUNNERS_IDLE_TIMEOUT')
 	idleTimeout: number = 5;
@@ -58,9 +61,4 @@
 	/** How often (in minutes) to check if a runner is idle. */
 	@Env('N8N_RUNNERS_IDLE_CHECKS_FREQUENCY')
 	idleChecksFrequency: number = 1;
-=======
-	/** Should the output of deduplication be asserted for correctness */
-	@Env('N8N_RUNNERS_ASSERT_DEDUPLICATION_OUTPUT')
-	assertDeduplicationOutput: boolean = false;
->>>>>>> d25ae8e0
 }