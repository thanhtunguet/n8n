/* eslint-disable no-restricted-syntax */
/* eslint-disable @typescript-eslint/no-unsafe-assignment */
import path from 'path';
import convict from 'convict';
import { UserSettings } from 'n8n-core';
import { jsonParse } from 'n8n-workflow';

convict.addFormat({
	name: 'nodes-list',
	// @ts-ignore
	validate(values: string[], { env }: { env: string }): void {
		try {
			if (!Array.isArray(values)) {
				throw new Error();
			}

			for (const value of values) {
				if (typeof value !== 'string') {
					throw new Error();
				}
			}
		} catch (error) {
			throw new TypeError(`${env} is not a valid Array of strings.`);
		}
	},
	coerce(rawValue: string): string[] {
		return jsonParse(rawValue, { errorMessage: 'nodes-list needs to be valid JSON' });
	},
});

export const schema = {
	database: {
		type: {
			doc: 'Type of database to use',
			format: ['sqlite', 'mariadb', 'mysqldb', 'postgresdb'] as const,
			default: 'sqlite',
			env: 'DB_TYPE',
		},
		tablePrefix: {
			doc: 'Prefix for table names',
			format: '*',
			default: '',
			env: 'DB_TABLE_PREFIX',
		},
		logging: {
			enabled: {
				doc: 'Typeorm logging enabled flag.',
				format: Boolean,
				default: false,
				env: 'DB_LOGGING_ENABLED',
			},
			options: {
				doc: 'Logging level options, default is "error". Possible values: query,error,schema,warn,info,log. To enable all logging, specify "all"',
				format: String,
				default: 'error',
				env: 'DB_LOGGING_OPTIONS',
			},
			maxQueryExecutionTime: {
				doc: 'Maximum number of milliseconds query should be executed before logger logs a warning. Set 0 to disable long running query warning',
				format: Number,
				default: 1000,
				env: 'DB_LOGGING_MAX_EXECUTION_TIME',
			},
		},
		postgresdb: {
			database: {
				doc: 'PostgresDB Database',
				format: String,
				default: 'n8n',
				env: 'DB_POSTGRESDB_DATABASE',
			},
			host: {
				doc: 'PostgresDB Host',
				format: String,
				default: 'localhost',
				env: 'DB_POSTGRESDB_HOST',
			},
			password: {
				doc: 'PostgresDB Password',
				format: String,
				default: '',
				env: 'DB_POSTGRESDB_PASSWORD',
			},
			port: {
				doc: 'PostgresDB Port',
				format: Number,
				default: 5432,
				env: 'DB_POSTGRESDB_PORT',
			},
			user: {
				doc: 'PostgresDB User',
				format: String,
				default: 'root',
				env: 'DB_POSTGRESDB_USER',
			},
			schema: {
				doc: 'PostgresDB Schema',
				format: String,
				default: 'public',
				env: 'DB_POSTGRESDB_SCHEMA',
			},

			ssl: {
				ca: {
					doc: 'SSL certificate authority',
					format: String,
					default: '',
					env: 'DB_POSTGRESDB_SSL_CA',
				},
				cert: {
					doc: 'SSL certificate',
					format: String,
					default: '',
					env: 'DB_POSTGRESDB_SSL_CERT',
				},
				key: {
					doc: 'SSL key',
					format: String,
					default: '',
					env: 'DB_POSTGRESDB_SSL_KEY',
				},
				rejectUnauthorized: {
					doc: 'If unauthorized SSL connections should be rejected',
					format: 'Boolean',
					default: true,
					env: 'DB_POSTGRESDB_SSL_REJECT_UNAUTHORIZED',
				},
			},
		},
		mysqldb: {
			database: {
				doc: 'MySQL Database',
				format: String,
				default: 'n8n',
				env: 'DB_MYSQLDB_DATABASE',
			},
			host: {
				doc: 'MySQL Host',
				format: String,
				default: 'localhost',
				env: 'DB_MYSQLDB_HOST',
			},
			password: {
				doc: 'MySQL Password',
				format: String,
				default: '',
				env: 'DB_MYSQLDB_PASSWORD',
			},
			port: {
				doc: 'MySQL Port',
				format: Number,
				default: 3306,
				env: 'DB_MYSQLDB_PORT',
			},
			user: {
				doc: 'MySQL User',
				format: String,
				default: 'root',
				env: 'DB_MYSQLDB_USER',
			},
		},
		sqlite: {
			database: {
				doc: 'SQLite Database file name',
				format: String,
				default: 'database.sqlite',
				env: 'DB_SQLITE_DATABASE',
			},
			executeVacuumOnStartup: {
				doc: 'Runs VACUUM operation on startup to rebuild the database. Reduces filesize and optimizes indexes. WARNING: This is a long running blocking operation. Will increase start-up time.',
				format: Boolean,
				default: false,
				env: 'DB_SQLITE_VACUUM_ON_STARTUP',
			},
		},
	},

	credentials: {
		overwrite: {
			data: {
				// Allows to set default values for credentials which
				// get automatically prefilled and the user does not get
				// displayed and can not change.
				// Format: { CREDENTIAL_NAME: { PARAMETER: VALUE }}
				doc: 'Overwrites for credentials',
				format: '*',
				default: '{}',
				env: 'CREDENTIALS_OVERWRITE_DATA',
			},
			endpoint: {
				doc: 'Fetch credentials from API',
				format: String,
				default: '',
				env: 'CREDENTIALS_OVERWRITE_ENDPOINT',
			},
		},
		defaultName: {
			doc: 'Default name for credentials',
			format: String,
			default: 'My credentials',
			env: 'CREDENTIALS_DEFAULT_NAME',
		},
	},

	workflows: {
		defaultName: {
			doc: 'Default name for workflow',
			format: String,
			default: 'My workflow',
			env: 'WORKFLOWS_DEFAULT_NAME',
		},
		onboardingFlowDisabled: {
			doc: 'Show onboarding flow in new workflow',
			format: 'Boolean',
			default: false,
			env: 'N8N_ONBOARDING_FLOW_DISABLED',
		},
		callerPolicyDefaultOption: {
			doc: 'Default option for which workflows may call the current workflow',
			format: ['any', 'none', 'workflowsFromAList', 'workflowsFromSameOwner'] as const,
			default: 'workflowsFromSameOwner',
			env: 'N8N_WORKFLOW_CALLER_POLICY_DEFAULT_OPTION',
		},
	},

	executions: {
		// By default workflows get always executed in their own process.
		// If this option gets set to "main" it will run them in the
		// main-process instead.
		process: {
			doc: 'In what process workflows should be executed',
			format: ['main', 'own'] as const,
			default: 'own',
			env: 'EXECUTIONS_PROCESS',
		},

		mode: {
			doc: 'If it should run executions directly or via queue',
			format: ['regular', 'queue'] as const,
			default: 'regular',
			env: 'EXECUTIONS_MODE',
		},

		// A Workflow times out and gets canceled after this time (seconds).
		// If the workflow is executed in the main process a soft timeout
		// is executed (takes effect after the current node finishes).
		// If a workflow is running in its own process is a soft timeout
		// tried first, before killing the process after waiting for an
		// additional fifth of the given timeout duration.
		//
		// To deactivate timeout set it to -1
		//
		// Timeout is currently not activated by default which will change
		// in a future version.
		timeout: {
			doc: 'Max run time (seconds) before stopping the workflow execution',
			format: Number,
			default: -1,
			env: 'EXECUTIONS_TIMEOUT',
		},
		maxTimeout: {
			doc: 'Max execution time (seconds) that can be set for a workflow individually',
			format: Number,
			default: 3600,
			env: 'EXECUTIONS_TIMEOUT_MAX',
		},

		// If a workflow executes all the data gets saved by default. This
		// could be a problem when a workflow gets executed a lot and processes
		// a lot of data. To not exceed the database's capacity it is possible to
		// prune the database regularly or to not save the execution at all.
		// Depending on if the execution did succeed or error a different
		// save behaviour can be set.
		saveDataOnError: {
			doc: 'What workflow execution data to save on error',
			format: ['all', 'none'] as const,
			default: 'all',
			env: 'EXECUTIONS_DATA_SAVE_ON_ERROR',
		},
		saveDataOnSuccess: {
			doc: 'What workflow execution data to save on success',
			format: ['all', 'none'] as const,
			default: 'all',
			env: 'EXECUTIONS_DATA_SAVE_ON_SUCCESS',
		},
		saveExecutionProgress: {
			doc: 'Whether or not to save progress for each node executed',
			format: 'Boolean',
			default: false,
			env: 'EXECUTIONS_DATA_SAVE_ON_PROGRESS',
		},

		// If the executions of workflows which got started via the editor
		// should be saved. By default they will not be saved as this runs
		// are normally only for testing and debugging. This setting can
		// also be overwritten on a per workflow basis in the workflow settings
		// in the editor.
		saveDataManualExecutions: {
			doc: 'Save data of executions when started manually via editor',
			format: 'Boolean',
			default: false,
			env: 'EXECUTIONS_DATA_SAVE_MANUAL_EXECUTIONS',
		},

		// To not exceed the database's capacity and keep its size moderate
		// the execution data gets pruned regularly (default: 1 hour interval).
		// All saved execution data older than the max age will be deleted.
		// Pruning is currently not activated by default, which will change in
		// a future version.
		pruneData: {
			doc: 'Delete data of past executions on a rolling basis',
			format: 'Boolean',
			default: false,
			env: 'EXECUTIONS_DATA_PRUNE',
		},
		pruneDataMaxAge: {
			doc: 'How old (hours) the execution data has to be to get deleted',
			format: Number,
			default: 336,
			env: 'EXECUTIONS_DATA_MAX_AGE',
		},
		pruneDataTimeout: {
			doc: 'Timeout (seconds) after execution data has been pruned',
			format: Number,
			default: 3600,
			env: 'EXECUTIONS_DATA_PRUNE_TIMEOUT',
		},

		// Additional pruning option to delete executions if total count exceeds the configured max.
		// Deletes the oldest entries first
		// Default is 0 = No limit
		pruneDataMaxCount: {
			doc: 'Maximum number of executions to keep in DB. Default 0 = no limit',
			format: Number,
			default: 0,
			env: 'EXECUTIONS_DATA_PRUNE_MAX_COUNT',
		},
	},

	queue: {
		health: {
			active: {
				doc: 'If health checks should be enabled',
				format: 'Boolean',
				default: false,
				env: 'QUEUE_HEALTH_CHECK_ACTIVE',
			},
			port: {
				doc: 'Port to serve health check on if activated',
				format: Number,
				default: 5678,
				env: 'QUEUE_HEALTH_CHECK_PORT',
			},
		},
		bull: {
			prefix: {
				doc: 'Prefix for all queue keys',
				format: String,
				default: '',
				env: 'QUEUE_BULL_PREFIX',
			},
			redis: {
				db: {
					doc: 'Redis DB',
					format: Number,
					default: 0,
					env: 'QUEUE_BULL_REDIS_DB',
				},
				host: {
					doc: 'Redis Host',
					format: String,
					default: 'localhost',
					env: 'QUEUE_BULL_REDIS_HOST',
				},
				password: {
					doc: 'Redis Password',
					format: String,
					default: '',
					env: 'QUEUE_BULL_REDIS_PASSWORD',
				},
				port: {
					doc: 'Redis Port',
					format: Number,
					default: 6379,
					env: 'QUEUE_BULL_REDIS_PORT',
				},
				timeoutThreshold: {
					doc: 'Redis timeout threshold',
					format: Number,
					default: 10000,
					env: 'QUEUE_BULL_REDIS_TIMEOUT_THRESHOLD',
				},
				username: {
					doc: 'Redis Username (needs Redis >= 6)',
					format: String,
					default: '',
					env: 'QUEUE_BULL_REDIS_USERNAME',
				},
			},
			queueRecoveryInterval: {
				doc: 'If > 0 enables an active polling to the queue that can recover for Redis crashes. Given in seconds; 0 is disabled. May increase Redis traffic significantly.',
				format: Number,
				default: 60,
				env: 'QUEUE_RECOVERY_INTERVAL',
			},
			gracefulShutdownTimeout: {
				doc: 'How long should n8n wait for running executions before exiting worker process',
				format: Number,
				default: 30,
				env: 'QUEUE_WORKER_TIMEOUT',
			},
		},
	},

	generic: {
		// The timezone to use. Is important for nodes like "Cron" which start the
		// workflow automatically at a specified time. This setting can also be
		// overwritten on a per workflow basis in the workflow settings in the
		// editor.
		timezone: {
			doc: 'The timezone to use',
			format: '*',
			default: 'America/New_York',
			env: 'GENERIC_TIMEZONE',
		},
	},

	// How n8n can be reached (Editor & REST-API)
	path: {
		format: String,
		default: '/',
		arg: 'path',
		env: 'N8N_PATH',
		doc: 'Path n8n is deployed to',
	},
	host: {
		format: String,
		default: 'localhost',
		arg: 'host',
		env: 'N8N_HOST',
		doc: 'Host name n8n can be reached',
	},
	port: {
		format: Number,
		default: 5678,
		arg: 'port',
		env: 'N8N_PORT',
		doc: 'HTTP port n8n can be reached',
	},
	listen_address: {
		format: String,
		default: '0.0.0.0',
		env: 'N8N_LISTEN_ADDRESS',
		doc: 'IP address n8n should listen on',
	},
	protocol: {
		format: ['http', 'https'] as const,
		default: 'http',
		env: 'N8N_PROTOCOL',
		doc: 'HTTP Protocol via which n8n can be reached',
	},
	ssl_key: {
		format: String,
		default: '',
		env: 'N8N_SSL_KEY',
		doc: 'SSL Key for HTTPS Protocol',
	},
	ssl_cert: {
		format: String,
		default: '',
		env: 'N8N_SSL_CERT',
		doc: 'SSL Cert for HTTPS Protocol',
	},
	editorBaseUrl: {
		format: String,
		default: '',
		env: 'N8N_EDITOR_BASE_URL',
		doc: 'Public URL where the editor is accessible. Also used for emails sent from n8n.',
	},

	security: {
		audit: {
			daysAbandonedWorkflow: {
				doc: 'Days for a workflow to be considered abandoned if not executed',
				format: Number,
				default: 90,
				env: 'N8N_SECURITY_AUDIT_DAYS_ABANDONED_WORKFLOW',
			},
		},
		excludeEndpoints: {
			doc: 'Additional endpoints to exclude auth checks. Multiple endpoints can be separated by colon (":")',
			format: String,
			default: '',
			env: 'N8N_AUTH_EXCLUDE_ENDPOINTS',
		},
		basicAuth: {
			active: {
				format: 'Boolean',
				default: false,
				env: 'N8N_BASIC_AUTH_ACTIVE',
				doc: 'If basic auth should be activated for editor and REST-API',
			},
			user: {
				format: String,
				default: '',
				env: 'N8N_BASIC_AUTH_USER',
				doc: 'The name of the basic auth user',
			},
			password: {
				format: String,
				default: '',
				env: 'N8N_BASIC_AUTH_PASSWORD',
				doc: 'The password of the basic auth user',
			},
			hash: {
				format: 'Boolean',
				default: false,
				env: 'N8N_BASIC_AUTH_HASH',
				doc: 'If password for basic auth is hashed',
			},
		},
		jwtAuth: {
			active: {
				format: 'Boolean',
				default: false,
				env: 'N8N_JWT_AUTH_ACTIVE',
				doc: 'If JWT auth should be activated for editor and REST-API',
			},
			jwtHeader: {
				format: String,
				default: '',
				env: 'N8N_JWT_AUTH_HEADER',
				doc: 'The request header containing a signed JWT',
			},
			jwtHeaderValuePrefix: {
				format: String,
				default: '',
				env: 'N8N_JWT_AUTH_HEADER_VALUE_PREFIX',
				doc: 'The request header value prefix to strip (optional)',
			},
			jwksUri: {
				format: String,
				default: '',
				env: 'N8N_JWKS_URI',
				doc: 'The URI to fetch JWK Set for JWT authentication',
			},
			jwtIssuer: {
				format: String,
				default: '',
				env: 'N8N_JWT_ISSUER',
				doc: 'JWT issuer to expect (optional)',
			},
			jwtNamespace: {
				format: String,
				default: '',
				env: 'N8N_JWT_NAMESPACE',
				doc: 'JWT namespace to expect (optional)',
			},
			jwtAllowedTenantKey: {
				format: String,
				default: '',
				env: 'N8N_JWT_ALLOWED_TENANT_KEY',
				doc: 'JWT tenant key name to inspect within JWT namespace (optional)',
			},
			jwtAllowedTenant: {
				format: String,
				default: '',
				env: 'N8N_JWT_ALLOWED_TENANT',
				doc: 'JWT tenant to allow (optional)',
			},
		},
	},

	endpoints: {
		payloadSizeMax: {
			format: Number,
			default: 16,
			env: 'N8N_PAYLOAD_SIZE_MAX',
			doc: 'Maximum payload size in MB.',
		},
		metrics: {
			enable: {
				format: 'Boolean',
				default: false,
				env: 'N8N_METRICS',
				doc: 'Enable /metrics endpoint. Default: false',
			},
			prefix: {
				format: String,
				default: 'n8n_',
				env: 'N8N_METRICS_PREFIX',
				doc: 'An optional prefix for metric names. Default: n8n_',
			},
			includeDefaultMetrics: {
				format: Boolean,
				default: true,
				env: 'N8N_METRICS_INCLUDE_DEFAULT_METRICS',
				doc: 'Whether to expose default system and node.js metrics. Default: true',
			},
			includeWorkflowIdLabel: {
				format: Boolean,
				default: false,
				env: 'N8N_METRICS_INCLUDE_WORKFLOW_ID_LABEL',
				doc: 'Whether to include a label for the workflow ID on workflow metrics. Default: false',
			},
			includeNodeTypeLabel: {
				format: Boolean,
				default: false,
				env: 'N8N_METRICS_INCLUDE_NODE_TYPE_LABEL',
				doc: 'Whether to include a label for the node type on node metrics. Default: false',
			},
			includeCredentialTypeLabel: {
				format: Boolean,
				default: false,
				env: 'N8N_METRICS_INCLUDE_CREDENTIAL_TYPE_LABEL',
				doc: 'Whether to include a label for the credential type on credential metrics. Default: false',
			},
			includeApiEndpoints: {
				format: Boolean,
				default: false,
				env: 'N8N_METRICS_INCLUDE_API_ENDPOINTS',
				doc: 'Whether to expose metrics for API endpoints. Default: false',
			},
			includeApiPathLabel: {
				format: Boolean,
				default: false,
				env: 'N8N_METRICS_INCLUDE_API_PATH_LABEL',
				doc: 'Whether to include a label for the path of API invocations. Default: false',
			},
			includeApiMethodLabel: {
				format: Boolean,
				default: false,
				env: 'N8N_METRICS_INCLUDE_API_METHOD_LABEL',
				doc: 'Whether to include a label for the HTTP method (GET, POST, ...) of API invocations. Default: false',
			},
			includeApiStatusCodeLabel: {
				format: Boolean,
				default: false,
				env: 'N8N_METRICS_INCLUDE_API_STATUS_CODE_LABEL',
				doc: 'Whether to include a label for the HTTP status code (200, 404, ...) of API invocations. Default: false',
			},
		},
		rest: {
			format: String,
			default: 'rest',
			env: 'N8N_ENDPOINT_REST',
			doc: 'Path for rest endpoint',
		},
		webhook: {
			format: String,
			default: 'webhook',
			env: 'N8N_ENDPOINT_WEBHOOK',
			doc: 'Path for webhook endpoint',
		},
		webhookWaiting: {
			format: String,
			default: 'webhook-waiting',
			env: 'N8N_ENDPOINT_WEBHOOK_WAIT',
			doc: 'Path for waiting-webhook endpoint',
		},
		webhookTest: {
			format: String,
			default: 'webhook-test',
			env: 'N8N_ENDPOINT_WEBHOOK_TEST',
			doc: 'Path for test-webhook endpoint',
		},
		disableUi: {
			format: Boolean,
			default: false,
			env: 'N8N_DISABLE_UI',
			doc: 'Disable N8N UI (Frontend).',
		},
		disableProductionWebhooksOnMainProcess: {
			format: Boolean,
			default: false,
			env: 'N8N_DISABLE_PRODUCTION_MAIN_PROCESS',
			doc: 'Disable production webhooks from main process. This helps ensures no http traffic load to main process when using webhook-specific processes.',
		},
		skipWebhooksDeregistrationOnShutdown: {
			/**
			 * Longer explanation: n8n de-registers webhooks on shutdown / deactivation
			 * and registers on startup / activation. If we skip
			 * deactivation on shutdown, webhooks will remain active on 3rd party services.
			 * We don't have to worry about startup as it always
			 * checks if webhooks already exist.
			 * If users want to upgrade n8n, it is possible to run
			 * two instances simultaneously without downtime, similar
			 * to blue/green deployment.
			 * WARNING: Trigger nodes (like Cron) will cause duplication
			 * of work, so be aware when using.
			 */
			doc: 'Deregister webhooks on external services only when workflows are deactivated.',
			format: Boolean,
			default: false,
			env: 'N8N_SKIP_WEBHOOK_DEREGISTRATION_SHUTDOWN',
		},
	},

	publicApi: {
		disabled: {
			format: Boolean,
			default: false,
			env: 'N8N_PUBLIC_API_DISABLED',
			doc: 'Whether to disable the Public API',
		},
		path: {
			format: String,
			default: 'api',
			env: 'N8N_PUBLIC_API_ENDPOINT',
			doc: 'Path for the public api endpoints',
		},
		swaggerUi: {
			disabled: {
				format: Boolean,
				default: false,
				env: 'N8N_PUBLIC_API_SWAGGERUI_DISABLED',
				doc: 'Whether to disable the Swagger UI for the Public API',
			},
		},
	},

	workflowTagsDisabled: {
		format: Boolean,
		default: false,
		env: 'N8N_WORKFLOW_TAGS_DISABLED',
		doc: 'Disable workflow tags.',
	},

	userManagement: {
		disabled: {
			doc: 'Disable user management and hide it completely.',
			format: Boolean,
			default: false,
			env: 'N8N_USER_MANAGEMENT_DISABLED',
		},
		jwtSecret: {
			doc: 'Set a specific JWT secret (optional - n8n can generate one)', // Generated @ start.ts
			format: String,
			default: '',
			env: 'N8N_USER_MANAGEMENT_JWT_SECRET',
		},
		isInstanceOwnerSetUp: {
			// n8n loads this setting from DB on startup
			doc: "Whether the instance owner's account has been set up",
			format: Boolean,
			default: false,
		},
		skipInstanceOwnerSetup: {
			// n8n loads this setting from DB on startup
			doc: 'Whether to hide the prompt the first time n8n starts with UM enabled',
			format: Boolean,
			default: false,
		},
		emails: {
			mode: {
				doc: 'How to send emails',
				format: ['', 'smtp'] as const,
				default: 'smtp',
				env: 'N8N_EMAIL_MODE',
			},
			smtp: {
				host: {
					doc: 'SMTP server host',
					format: String, // e.g. 'smtp.gmail.com'
					default: '',
					env: 'N8N_SMTP_HOST',
				},
				port: {
					doc: 'SMTP server port',
					format: Number,
					default: 465,
					env: 'N8N_SMTP_PORT',
				},
				secure: {
					doc: 'Whether or not to use SSL for SMTP',
					format: Boolean,
					default: true,
					env: 'N8N_SMTP_SSL',
				},
				auth: {
					user: {
						doc: 'SMTP login username',
						format: String, // e.g.'you@gmail.com'
						default: '',
						env: 'N8N_SMTP_USER',
					},
					pass: {
						doc: 'SMTP login password',
						format: String,
						default: '',
						env: 'N8N_SMTP_PASS',
					},
				},
				sender: {
					doc: 'How to display sender name',
					format: String,
					default: '',
					env: 'N8N_SMTP_SENDER',
				},
			},
			templates: {
				invite: {
					doc: 'Overrides default HTML template for inviting new people (use full path)',
					format: String,
					default: '',
					env: 'N8N_UM_EMAIL_TEMPLATES_INVITE',
				},
				passwordReset: {
					doc: 'Overrides default HTML template for resetting password (use full path)',
					format: String,
					default: '',
					env: 'N8N_UM_EMAIL_TEMPLATES_PWRESET',
				},
			},
		},
		authenticationMethod: {
			doc: 'How to authenticate users (e.g. "email", "ldap", "saml")',
			format: ['email', 'ldap', 'saml'] as const,
			default: 'email',
		},
	},

	externalFrontendHooksUrls: {
		doc: 'URLs to external frontend hooks files, ; separated',
		format: String,
		default: 'https://public.n8n.cloud/posthog-hooks.js',
		env: 'EXTERNAL_FRONTEND_HOOKS_URLS',
	},

	externalHookFiles: {
		doc: 'Files containing external hooks. Multiple files can be separated by colon (":")',
		format: String,
		default: '',
		env: 'EXTERNAL_HOOK_FILES',
	},

	nodes: {
		include: {
			doc: 'Nodes to load',
			format: 'nodes-list',
			default: undefined,
			env: 'NODES_INCLUDE',
		},
		exclude: {
			doc: 'Nodes not to load',
			format: 'nodes-list',
			default: undefined,
			env: 'NODES_EXCLUDE',
		},
		errorTriggerType: {
			doc: 'Node Type to use as Error Trigger',
			format: String,
			default: 'n8n-nodes-base.errorTrigger',
			env: 'NODES_ERROR_TRIGGER_TYPE',
		},
		communityPackages: {
			enabled: {
				doc: 'Allows you to disable the usage of community packages for nodes',
				format: Boolean,
				default: true,
				env: 'N8N_COMMUNITY_PACKAGES_ENABLED',
			},
		},
		packagesMissing: {
			// Used to have a persistent list of packages
			doc: 'Contains a comma separated list of packages that failed to load during startup',
			format: String,
			default: '',
		},
	},

	logs: {
		level: {
			doc: 'Log output level',
			format: ['error', 'warn', 'info', 'verbose', 'debug', 'silent'] as const,
			default: 'info',
			env: 'N8N_LOG_LEVEL',
		},
		output: {
			doc: 'Where to output logs. Options are: console, file. Multiple can be separated by comma (",")',
			format: String,
			default: 'console',
			env: 'N8N_LOG_OUTPUT',
		},
		file: {
			fileCountMax: {
				doc: 'Maximum number of files to keep.',
				format: Number,
				default: 100,
				env: 'N8N_LOG_FILE_COUNT_MAX',
			},
			fileSizeMax: {
				doc: 'Maximum size for each log file in MB.',
				format: Number,
				default: 16,
				env: 'N8N_LOG_FILE_SIZE_MAX',
			},
			location: {
				doc: 'Log file location; only used if log output is set to file.',
				format: String,
				default: path.join(UserSettings.getUserN8nFolderPath(), 'logs/n8n.log'),
				env: 'N8N_LOG_FILE_LOCATION',
			},
		},
	},

	versionNotifications: {
		enabled: {
			doc: 'Whether feature is enabled to request notifications about new versions and security updates.',
			format: Boolean,
			default: true,
			env: 'N8N_VERSION_NOTIFICATIONS_ENABLED',
		},
		endpoint: {
			doc: 'Endpoint to retrieve version information from.',
			format: String,
			default: 'https://api.n8n.io/api/versions/',
			env: 'N8N_VERSION_NOTIFICATIONS_ENDPOINT',
		},
		infoUrl: {
			doc: "Url in New Versions Panel with more information on updating one's instance.",
			format: String,
			default: 'https://docs.n8n.io/getting-started/installation/updating.html',
			env: 'N8N_VERSION_NOTIFICATIONS_INFO_URL',
		},
	},

	templates: {
		enabled: {
			doc: 'Whether templates feature is enabled to load workflow templates.',
			format: Boolean,
			default: true,
			env: 'N8N_TEMPLATES_ENABLED',
		},
		host: {
			doc: 'Endpoint host to retrieve workflow templates from endpoints.',
			format: String,
			default: 'https://api.n8n.io/api/',
			env: 'N8N_TEMPLATES_HOST',
		},
	},

<<<<<<< HEAD
	processedDataManager: {
		availableModes: {
			format: String,
			default: 'nativeDatabase',
			env: 'N8N_AVAILABLE_PROCESSED_DATA_MODES',
			doc: 'Available modes of processed data storage, as comma separated strings',
		},
		mode: {
			format: ['nativeDatabase'] as const,
			default: 'nativeDatabase',
			env: 'N8N_DEFAULT_PROCESSED_DATA_MODE',
			doc: 'Storage mode for processed data',
		},
	},
=======
	push: {
		backend: {
			format: ['sse', 'websocket'] as const,
			default: 'sse',
			env: 'N8N_PUSH_BACKEND',
			doc: 'Backend to use for push notifications',
		},
	},

>>>>>>> ee582cc3
	binaryDataManager: {
		availableModes: {
			format: String,
			default: 'filesystem',
			env: 'N8N_AVAILABLE_BINARY_DATA_MODES',
			doc: 'Available modes of binary data storage, as comma separated strings',
		},
		mode: {
			format: ['default', 'filesystem'] as const,
			default: 'default',
			env: 'N8N_DEFAULT_BINARY_DATA_MODE',
			doc: 'Storage mode for binary data',
		},
		localStoragePath: {
			format: String,
			default: path.join(UserSettings.getUserN8nFolderPath(), 'binaryData'),
			env: 'N8N_BINARY_DATA_STORAGE_PATH',
			doc: 'Path for binary data storage in "filesystem" mode',
		},
		binaryDataTTL: {
			format: Number,
			default: 60,
			env: 'N8N_BINARY_DATA_TTL',
			doc: 'TTL for binary data of unsaved executions in minutes',
		},
		persistedBinaryDataTTL: {
			format: Number,
			default: 1440,
			env: 'N8N_PERSISTED_BINARY_DATA_TTL',
			doc: 'TTL for persisted binary data in minutes (binary data gets deleted if not persisted before TTL expires)',
		},
	},

	deployment: {
		type: {
			format: String,
			default: 'default',
			env: 'N8N_DEPLOYMENT_TYPE',
		},
	},

	sso: {
		justInTimeProvisioning: {
			format: Boolean,
			default: true,
			doc: 'Whether to automatically create users when they login via SSO.',
		},
		redirectLoginToSso: {
			format: Boolean,
			default: true,
			doc: 'Whether to automatically redirect users from login dialog to initialize SSO flow.',
		},
		saml: {
			loginEnabled: {
				format: Boolean,
				default: false,
				doc: 'Whether to enable SAML SSO.',
			},
			loginLabel: {
				format: String,
				default: '',
			},
		},
		ldap: {
			loginEnabled: {
				format: Boolean,
				default: false,
			},
			loginLabel: {
				format: String,
				default: '',
			},
		},
	},

	hiringBanner: {
		enabled: {
			doc: 'Whether hiring banner in browser console is enabled.',
			format: Boolean,
			default: true,
			env: 'N8N_HIRING_BANNER_ENABLED',
		},
	},

	personalization: {
		enabled: {
			doc: 'Whether personalization is enabled.',
			format: Boolean,
			default: true,
			env: 'N8N_PERSONALIZATION_ENABLED',
		},
	},

	userActivationSurvey: {
		enabled: {
			doc: 'Whether user activation survey is enabled.',
			format: Boolean,
			default: true,
			env: 'N8N_USER_ACTIVATION_SURVEY_ENABLED',
		},
	},

	diagnostics: {
		enabled: {
			doc: 'Whether diagnostic mode is enabled.',
			format: Boolean,
			default: true,
			env: 'N8N_DIAGNOSTICS_ENABLED',
		},
		config: {
			posthog: {
				apiKey: {
					doc: 'API key for PostHog',
					format: String,
					default: 'phc_4URIAm1uYfJO7j8kWSe0J8lc8IqnstRLS7Jx8NcakHo',
					env: 'N8N_DIAGNOSTICS_POSTHOG_API_KEY',
				},
				apiHost: {
					doc: 'API host for PostHog',
					format: String,
					default: 'https://ph.n8n.io',
					env: 'N8N_DIAGNOSTICS_POSTHOG_API_HOST',
				},
				disableSessionRecording: {
					doc: 'Disable posthog session recording',
					format: Boolean,
					default: true,
					env: 'N8N_DIAGNOSTICS_POSTHOG_DISABLE_RECORDING',
				},
			},
			sentry: {
				dsn: {
					doc: 'Data source name for error tracking on Sentry',
					format: String,
					default:
						'https://1f954e089a054b8e943ae4f4042b2bff@o1420875.ingest.sentry.io/4504016528408576',
					env: 'N8N_SENTRY_DSN',
				},
			},
			frontend: {
				doc: 'Diagnostics config for frontend.',
				format: String,
				default: '1zPn9bgWPzlQc0p8Gj1uiK6DOTn;https://telemetry.n8n.io',
				env: 'N8N_DIAGNOSTICS_CONFIG_FRONTEND',
			},
			backend: {
				doc: 'Diagnostics config for backend.',
				format: String,
				default: '1zPn7YoGC3ZXE9zLeTKLuQCB4F6;https://telemetry.n8n.io/v1/batch',
				env: 'N8N_DIAGNOSTICS_CONFIG_BACKEND',
			},
		},
	},

	defaultLocale: {
		doc: 'Default locale for the UI',
		format: String,
		default: 'en',
		env: 'N8N_DEFAULT_LOCALE',
	},

	onboardingCallPrompt: {
		enabled: {
			doc: 'Whether onboarding call prompt feature is available',
			format: Boolean,
			default: true,
			env: 'N8N_ONBOARDING_CALL_PROMPTS_ENABLED',
		},
	},

	license: {
		serverUrl: {
			format: String,
			default: 'https://license.n8n.io/v1',
			env: 'N8N_LICENSE_SERVER_URL',
			doc: 'License server url to retrieve license.',
		},
		autoRenewEnabled: {
			format: Boolean,
			default: true,
			env: 'N8N_LICENSE_AUTO_RENEW_ENABLED',
			doc: 'Whether auto renewal for licenses is enabled.',
		},
		autoRenewOffset: {
			format: Number,
			default: 60 * 60 * 72, // 72 hours
			env: 'N8N_LICENSE_AUTO_RENEW_OFFSET',
			doc: 'How many seconds before expiry a license should get automatically renewed. ',
		},
		activationKey: {
			format: String,
			default: '',
			env: 'N8N_LICENSE_ACTIVATION_KEY',
			doc: 'Activation key to initialize license',
		},
		tenantId: {
			format: Number,
			default: 1,
			env: 'N8N_LICENSE_TENANT_ID',
			doc: 'Tenant id used by the license manager',
		},
		cert: {
			format: String,
			default: '',
			env: 'N8N_LICENSE_CERT',
			doc: 'Ephemeral license certificate',
		},
	},

	hideUsagePage: {
		format: Boolean,
		default: false,
		env: 'N8N_HIDE_USAGE_PAGE',
		doc: 'Hide or show the usage page',
	},

	eventBus: {
		checkUnsentInterval: {
			doc: 'How often (in ms) to check for unsent event messages. Can in rare cases cause a message to be sent twice. 0=disabled',
			format: Number,
			default: 0,
			env: 'N8N_EVENTBUS_CHECKUNSENTINTERVAL',
		},
		logWriter: {
			keepLogCount: {
				doc: 'How many event log files to keep.',
				format: Number,
				default: 3,
				env: 'N8N_EVENTBUS_LOGWRITER_KEEPLOGCOUNT',
			},
			maxFileSizeInKB: {
				doc: 'Maximum size of an event log file before a new one is started.',
				format: Number,
				default: 10240, // 10MB
				env: 'N8N_EVENTBUS_LOGWRITER_MAXFILESIZEINKB',
			},
			logBaseName: {
				doc: 'Basename of the event log file.',
				format: String,
				default: 'n8nEventLog',
				env: 'N8N_EVENTBUS_LOGWRITER_LOGBASENAME',
			},
		},
	},
};<|MERGE_RESOLUTION|>--- conflicted
+++ resolved
@@ -940,7 +940,6 @@
 		},
 	},
 
-<<<<<<< HEAD
 	processedDataManager: {
 		availableModes: {
 			format: String,
@@ -955,7 +954,7 @@
 			doc: 'Storage mode for processed data',
 		},
 	},
-=======
+
 	push: {
 		backend: {
 			format: ['sse', 'websocket'] as const,
@@ -965,7 +964,6 @@
 		},
 	},
 
->>>>>>> ee582cc3
 	binaryDataManager: {
 		availableModes: {
 			format: String,
