--- conflicted
+++ resolved
@@ -163,12 +163,9 @@
 			WorkflowsController,
 			ExecutionsController,
 			CredentialsController,
-<<<<<<< HEAD
+			AIController,
 			ProjectController,
 			RoleController,
-=======
-			AIController,
->>>>>>> 6955e899
 		];
 
 		if (
