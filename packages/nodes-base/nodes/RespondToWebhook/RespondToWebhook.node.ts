import jwt from 'jsonwebtoken';
import set from 'lodash/set';
import type {
	IDataObject,
	IExecuteFunctions,
	IN8nHttpFullResponse,
	IN8nHttpResponse,
	INodeExecutionData,
	INodeProperties,
	INodeType,
	INodeTypeDescription,
} from 'n8n-workflow';
import {
	jsonParse,
	BINARY_ENCODING,
	NodeOperationError,
	NodeConnectionTypes,
	WEBHOOK_NODE_TYPE,
	FORM_TRIGGER_NODE_TYPE,
	CHAT_TRIGGER_NODE_TYPE,
	WAIT_NODE_TYPE,
} from 'n8n-workflow';
import type { Readable } from 'stream';

import { formatPrivateKey, generatePairedItemData } from '../../utils/utilities';

<<<<<<< HEAD
const configuredOutputs = (version: number) => {
	if (version >= 1.2) {
		return [
			{
				type: 'main',
				displayName: 'Input Data',
			},
			{
				type: 'main',
				displayName: 'Response',
			},
		];
	}

	return ['main'];
=======
const respondWithProperty: INodeProperties = {
	displayName: 'Respond With',
	name: 'respondWith',
	type: 'options',
	options: [
		{
			name: 'All Incoming Items',
			value: 'allIncomingItems',
			description: 'Respond with all input JSON items',
		},
		{
			name: 'Binary File',
			value: 'binary',
			description: 'Respond with incoming file binary data',
		},
		{
			name: 'First Incoming Item',
			value: 'firstIncomingItem',
			description: 'Respond with the first input JSON item',
		},
		{
			name: 'JSON',
			value: 'json',
			description: 'Respond with a custom JSON body',
		},
		{
			name: 'JWT Token',
			value: 'jwt',
			description: 'Respond with a JWT token',
		},
		{
			name: 'No Data',
			value: 'noData',
			description: 'Respond with an empty body',
		},
		{
			name: 'Redirect',
			value: 'redirect',
			description: 'Respond with a redirect to a given URL',
		},
		{
			name: 'Text',
			value: 'text',
			description: 'Respond with a simple text message body',
		},
	],
	default: 'firstIncomingItem',
	description: 'The data that should be returned',
>>>>>>> 9e270cf7
};

export class RespondToWebhook implements INodeType {
	description: INodeTypeDescription = {
		displayName: 'Respond to Webhook',
		icon: { light: 'file:webhook.svg', dark: 'file:webhook.dark.svg' },
		name: 'respondToWebhook',
		group: ['transform'],
		version: [1, 1.1, 1.2],
		description: 'Returns data for Webhook',
		defaults: {
			name: 'Respond to Webhook',
		},
		inputs: [NodeConnectionTypes.Main],
		outputs: `={{(${configuredOutputs})($nodeVersion)}}`,
		credentials: [
			{
				name: 'jwtAuth',
				required: true,
				displayOptions: {
					show: {
						respondWith: ['jwt'],
					},
				},
			},
		],
		properties: [
			{
				displayName:
					'Verify that the "Webhook" node\'s "Respond" parameter is set to "Using Respond to Webhook Node". <a href="https://docs.n8n.io/integrations/builtin/core-nodes/n8n-nodes-base.respondtowebhook/" target="_blank">More details',
				name: 'generalNotice',
				type: 'notice',
				default: '',
			},
			{
				...respondWithProperty,
				displayOptions: { show: { '@version': [1, 1.1] } },
			},
			{
				...respondWithProperty,
				noDataExpression: true,
				displayOptions: { show: { '@version': [{ _cnd: { gte: 1.2 } }] } },
			},
			{
				displayName: 'Credentials',
				name: 'credentials',
				type: 'credentials',
				default: '',
				displayOptions: {
					show: {
						respondWith: ['jwt'],
					},
				},
			},
			{
				displayName:
					'When using expressions, note that this node will only run for the first item in the input data',
				name: 'webhookNotice',
				type: 'notice',
				displayOptions: {
					show: {
						respondWith: ['json', 'text', 'jwt'],
					},
				},
				default: '',
			},
			{
				displayName: 'Redirect URL',
				name: 'redirectURL',
				type: 'string',
				required: true,
				displayOptions: {
					show: {
						respondWith: ['redirect'],
					},
				},
				default: '',
				placeholder: 'e.g. http://www.n8n.io',
				description: 'The URL to redirect to',
				validateType: 'url',
			},
			{
				displayName: 'Response Body',
				name: 'responseBody',
				type: 'json',
				displayOptions: {
					show: {
						respondWith: ['json'],
					},
				},
				default: '{\n  "myField": "value"\n}',
				typeOptions: {
					rows: 4,
				},
				description: 'The HTTP response JSON data',
			},
			{
				displayName: 'Payload',
				name: 'payload',
				type: 'json',
				displayOptions: {
					show: {
						respondWith: ['jwt'],
					},
				},
				default: '{\n  "myField": "value"\n}',
				typeOptions: {
					rows: 4,
				},
				validateType: 'object',
				description: 'The payload to include in the JWT token',
			},
			{
				displayName: 'Response Body',
				name: 'responseBody',
				type: 'string',
				displayOptions: {
					show: {
						respondWith: ['text'],
					},
				},
				typeOptions: {
					rows: 2,
				},
				default: '',
				placeholder: 'e.g. Workflow completed',
				description: 'The HTTP response text data',
			},
			{
				displayName: 'Response Data Source',
				name: 'responseDataSource',
				type: 'options',
				displayOptions: {
					show: {
						respondWith: ['binary'],
					},
				},
				options: [
					{
						name: 'Choose Automatically From Input',
						value: 'automatically',
						description: 'Use if input data will contain a single piece of binary data',
					},
					{
						name: 'Specify Myself',
						value: 'set',
						description: 'Enter the name of the input field the binary data will be in',
					},
				],
				default: 'automatically',
			},
			{
				displayName: 'Input Field Name',
				name: 'inputFieldName',
				type: 'string',
				required: true,
				default: 'data',
				displayOptions: {
					show: {
						respondWith: ['binary'],
						responseDataSource: ['set'],
					},
				},
				description: 'The name of the node input field with the binary data',
			},

			{
				displayName: 'Options',
				name: 'options',
				type: 'collection',
				placeholder: 'Add option',
				default: {},
				options: [
					{
						displayName: 'Response Code',
						name: 'responseCode',
						type: 'number',
						typeOptions: {
							minValue: 100,
							maxValue: 599,
						},
						default: 200,
						description: 'The HTTP response code to return. Defaults to 200.',
					},
					{
						displayName: 'Response Headers',
						name: 'responseHeaders',
						placeholder: 'Add Response Header',
						description: 'Add headers to the webhook response',
						type: 'fixedCollection',
						typeOptions: {
							multipleValues: true,
						},
						default: {},
						options: [
							{
								name: 'entries',
								displayName: 'Entries',
								values: [
									{
										displayName: 'Name',
										name: 'name',
										type: 'string',
										default: '',
										description: 'Name of the header',
									},
									{
										displayName: 'Value',
										name: 'value',
										type: 'string',
										default: '',
										description: 'Value of the header',
									},
								],
							},
						],
					},
					{
						displayName: 'Put Response in Field',
						name: 'responseKey',
						type: 'string',
						displayOptions: {
							show: {
								['/respondWith']: ['allIncomingItems', 'firstIncomingItem'],
							},
						},
						default: '',
						description: 'The name of the response field to put all items in',
						placeholder: 'e.g. data',
					},
				],
			},
		],
	};

	async execute(this: IExecuteFunctions): Promise<INodeExecutionData[][]> {
		const items = this.getInputData();
		const nodeVersion = this.getNode().typeVersion;

		const WEBHOOK_NODE_TYPES = [
			WEBHOOK_NODE_TYPE,
			FORM_TRIGGER_NODE_TYPE,
			CHAT_TRIGGER_NODE_TYPE,
			WAIT_NODE_TYPE,
		];

		let response: IN8nHttpFullResponse;

		try {
			if (nodeVersion >= 1.1) {
				const connectedNodes = this.getParentNodes(this.getNode().name);
				if (!connectedNodes.some(({ type }) => WEBHOOK_NODE_TYPES.includes(type))) {
					throw new NodeOperationError(
						this.getNode(),
						new Error('No Webhook node found in the workflow'),
						{
							description:
								'Insert a Webhook node to your workflow and set the “Respond” parameter to “Using Respond to Webhook Node” ',
						},
					);
				}
			}

			const respondWith = this.getNodeParameter('respondWith', 0) as string;
			const options = this.getNodeParameter('options', 0, {});

			const headers = {} as IDataObject;
			if (options.responseHeaders) {
				for (const header of (options.responseHeaders as IDataObject).entries as IDataObject[]) {
					if (typeof header.name !== 'string') {
						header.name = header.name?.toString();
					}
					headers[header.name?.toLowerCase() as string] = header.value?.toString();
				}
			}

			let statusCode = (options.responseCode as number) || 200;
			let responseBody: IN8nHttpResponse | Readable;
			if (respondWith === 'json') {
				const responseBodyParameter = this.getNodeParameter('responseBody', 0) as string;
				if (responseBodyParameter) {
					if (typeof responseBodyParameter === 'object') {
						responseBody = responseBodyParameter;
					} else {
						try {
							responseBody = jsonParse(responseBodyParameter);
						} catch (error) {
							throw new NodeOperationError(this.getNode(), error as Error, {
								message: "Invalid JSON in 'Response Body' field",
								description:
									"Check that the syntax of the JSON in the 'Response Body' parameter is valid",
							});
						}
					}
				}
			} else if (respondWith === 'jwt') {
				try {
					const { keyType, secret, algorithm, privateKey } = await this.getCredentials<{
						keyType: 'passphrase' | 'pemKey';
						privateKey: string;
						secret: string;
						algorithm: jwt.Algorithm;
					}>('jwtAuth');

					let secretOrPrivateKey;

					if (keyType === 'passphrase') {
						secretOrPrivateKey = secret;
					} else {
						secretOrPrivateKey = formatPrivateKey(privateKey);
					}
					const payload = this.getNodeParameter('payload', 0, {}) as IDataObject;
					const token = jwt.sign(payload, secretOrPrivateKey, { algorithm });
					responseBody = { token };
				} catch (error) {
					throw new NodeOperationError(this.getNode(), error as Error, {
						message: 'Error signing JWT token',
					});
				}
			} else if (respondWith === 'allIncomingItems') {
				const respondItems = items.map((item) => item.json);
				responseBody = options.responseKey
					? set({}, options.responseKey as string, respondItems)
					: respondItems;
			} else if (respondWith === 'firstIncomingItem') {
				responseBody = options.responseKey
					? set({}, options.responseKey as string, items[0].json)
					: items[0].json;
			} else if (respondWith === 'text') {
				responseBody = this.getNodeParameter('responseBody', 0) as string;
			} else if (respondWith === 'binary') {
				const item = items[0];

				if (item.binary === undefined) {
					throw new NodeOperationError(this.getNode(), 'No binary data exists on the first item!');
				}

				let responseBinaryPropertyName: string;

				const responseDataSource = this.getNodeParameter('responseDataSource', 0) as string;

				if (responseDataSource === 'set') {
					responseBinaryPropertyName = this.getNodeParameter('inputFieldName', 0) as string;
				} else {
					const binaryKeys = Object.keys(item.binary);
					if (binaryKeys.length === 0) {
						throw new NodeOperationError(
							this.getNode(),
							'No binary data exists on the first item!',
						);
					}
					responseBinaryPropertyName = binaryKeys[0];
				}

				const binaryData = this.helpers.assertBinaryData(0, responseBinaryPropertyName);
				if (binaryData.id) {
					responseBody = { binaryData };
				} else {
					responseBody = Buffer.from(binaryData.data, BINARY_ENCODING);
					headers['content-length'] = (responseBody as Buffer).length;
				}

				if (!headers['content-type']) {
					headers['content-type'] = binaryData.mimeType;
				}
			} else if (respondWith === 'redirect') {
				headers.location = this.getNodeParameter('redirectURL', 0) as string;
				statusCode = (options.responseCode as number) ?? 307;
			} else if (respondWith !== 'noData') {
				throw new NodeOperationError(
					this.getNode(),
					`The Response Data option "${respondWith}" is not supported!`,
				);
			}

			response = {
				body: responseBody,
				headers,
				statusCode,
			};

			this.sendResponse(response);
		} catch (error) {
			if (this.continueOnFail()) {
				const itemData = generatePairedItemData(items.length);
				const returnData = this.helpers.constructExecutionMetaData(
					[{ json: { error: error.message } }],
					{ itemData },
				);
				return [returnData];
			}

			throw error;
		}

		if (nodeVersion >= 1.2) {
			return [items, [{ json: { response } }]];
		}

		return [items];
	}
}<|MERGE_RESOLUTION|>--- conflicted
+++ resolved
@@ -24,9 +24,8 @@
 
 import { formatPrivateKey, generatePairedItemData } from '../../utils/utilities';
 
-<<<<<<< HEAD
 const configuredOutputs = (version: number) => {
-	if (version >= 1.2) {
+	if (version >= 1.3) {
 		return [
 			{
 				type: 'main',
@@ -40,7 +39,8 @@
 	}
 
 	return ['main'];
-=======
+};
+
 const respondWithProperty: INodeProperties = {
 	displayName: 'Respond With',
 	name: 'respondWith',
@@ -89,7 +89,6 @@
 	],
 	default: 'firstIncomingItem',
 	description: 'The data that should be returned',
->>>>>>> 9e270cf7
 };
 
 export class RespondToWebhook implements INodeType {
@@ -98,7 +97,7 @@
 		icon: { light: 'file:webhook.svg', dark: 'file:webhook.dark.svg' },
 		name: 'respondToWebhook',
 		group: ['transform'],
-		version: [1, 1.1, 1.2],
+		version: [1, 1.1, 1.2, 1.3],
 		description: 'Returns data for Webhook',
 		defaults: {
 			name: 'Respond to Webhook',
@@ -485,7 +484,7 @@
 			throw error;
 		}
 
-		if (nodeVersion >= 1.2) {
+		if (nodeVersion >= 1.3) {
 			return [items, [{ json: { response } }]];
 		}
 
